--- conflicted
+++ resolved
@@ -31,12 +31,7 @@
   - authlib==0.12
   - codecov==2.0.15
   - jwedb>=0.0.3
-<<<<<<< HEAD
-  - pysiaf==0.4.0
+  - pysiaf==0.5.0
   - pysqlite3==0.2.2
   - stsci_rtd_theme==0.0.2
-  - git+https://github.com/spacetelescope/jwst#0.13.0
-=======
-  - pysiaf==0.5.0
-  - pysqlite3==0.2.2
->>>>>>> 0267fe88
+  - git+https://github.com/spacetelescope/jwst#0.13.0