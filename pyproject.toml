[project]
name = "jwql"
description = "The James Webb Space Telescope Quicklook Project"
readme = "README.md"
authors = [
  { name = "Matthew Bourque" },
  { name = "Lauren Chambers" },
  { name = "Misty Cracraft" },
  { name = "Mike Engesser" },
  { name = "Mees Fix" },
  { name = "Joe Filippazzo" },
  { name = "Bryan Hilbert" },
]
keywords = ["astronomy", "python"]
classifiers = ["Programming Language :: Python"]
dependencies = [
  "asdf",
  "astropy",
  "astroquery",
  "bokeh<3",
  "crds",
  "cryptography",
  "django",
  "inflection",
  "jinja2",
  "jsonschema",
  "jwst",
  "jwst_reffiles",
  "matplotlib",
  "nodejs",
  "numpy",
  "numpydoc",
  "pandas",
  "psycopg2-binary",
  "pysiaf",
  "pyvo",
  "scipy",
  "sqlalchemy",
  "stdatamodels",
  "wtforms",
]
dynamic = ["version"]

[project.optional-dependencies]
test = [
  "pytest",
  "pytest-cov",
  "pytest-mock",
]  
docs = [
  "sphinx",
  "sphinx_rtd_theme",
  "stsci_rtd_theme",
]

[project.license]
file = "LICENSE"
content-type = "text/plain"

[build-system]
requires = ["setuptools>=61.2,<=65.5.0", "numpy", "wheel", "setuptools_scm"]
build-backend = "setuptools.build_meta"

[tool.setuptools]
include-package-data = true

[tool.setuptools.packages.find]
namespaces = false

[tool.setuptools_scm]

[tool.pytest]
junit_family = "xunit2"
<<<<<<< HEAD
addopts = "--ignore=jwql/website/apps/jwql/static"

[tool.ruff]
# Enable pycodestyle (`E`) and Pyflakes (`F`) codes by default.
select = ["E", "F"]
ignore = ["E501"]

# Allow autofix for all enabled rules (when `--fix`) is provided.
fixable = ["A", "B", "C", "D", "E", "F", "G", "I", "N", "Q", "S", "T", "W", "ANN", "ARG", "BLE", "COM", "DJ", "DTZ", "EM", "ERA", "EXE", "FBT", "ICN", "INP", "ISC", "NPY", "PD", "PGH", "PIE", "PL", "PT", "PTH", "PYI", "RET", "RSE", "RUF", "SIM", "SLF", "TCH", "TID", "TRY", "UP", "YTT"]
unfixable = []

# Exclude a variety of commonly ignored directories.
exclude = [
    ".bzr",
    ".direnv",
    ".eggs",
    ".git",
    ".git-rewrite",
    ".hg",
    ".mypy_cache",
    ".nox",
    ".pants.d",
    ".pytype",
    ".ruff_cache",
    ".svn",
    ".tox",
    ".venv",
    "__pypackages__",
    "_build",
    "buck-out",
    "build",
    "dist",
    "node_modules",
    "venv",
]
per-file-ignores = {}

# Same as Black.
line-length = 88

# Allow unused variables when underscore-prefixed.
dummy-variable-rgx = "^(_+|(_+[a-zA-Z0-9_]*[a-zA-Z0-9]+?))$"

# Assume Python 3.10.
target-version = "py310"

[tool.ruff.mccabe]
# Unlike Flake8, default to a complexity level of 10.
max-complexity = 10
=======

[tool.pytest.ini_options]
norecursedirs = ["jwql/website/apps/jwql/static"]
>>>>>>> 9001e310
<|MERGE_RESOLUTION|>--- conflicted
+++ resolved
@@ -71,8 +71,6 @@
 
 [tool.pytest]
 junit_family = "xunit2"
-<<<<<<< HEAD
-addopts = "--ignore=jwql/website/apps/jwql/static"
 
 [tool.ruff]
 # Enable pycodestyle (`E`) and Pyflakes (`F`) codes by default.
@@ -121,8 +119,7 @@
 [tool.ruff.mccabe]
 # Unlike Flake8, default to a complexity level of 10.
 max-complexity = 10
-=======
+
 
 [tool.pytest.ini_options]
-norecursedirs = ["jwql/website/apps/jwql/static"]
->>>>>>> 9001e310
+norecursedirs = ["jwql/website/apps/jwql/static"]