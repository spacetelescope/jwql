--- conflicted
+++ resolved
@@ -24,11 +24,8 @@
 from jwql.database.database_interface import Monitor, engine
 from jwql.utils.constants import ASIC_TEMPLATES, JWST_DATAPRODUCTS, MAST_QUERY_LIMIT
 from jwql.utils.logging_functions import configure_logging, get_log_status
-<<<<<<< HEAD
-=======
 from jwql.utils import mast_utils
 from jwql.utils.utils import filename_parser
->>>>>>> 3d5f1173
 
 
 # Increase the limit on the number of entries that can be returned by
