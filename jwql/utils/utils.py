"""Various utility functions for the jwql project.

Authors
-------

    - Matthew Bourque
    - Lauren Chambers

Use
---

    This module can be imported as such:

    >>> import utils
    settings = get_config()

References
----------

    Filename parser modifed from Joe Hunkeler:
    https://gist.github.com/jhunkeler/f08783ca2da7bfd1f8e9ee1d207da5ff
"""

import json
import os
<<<<<<< HEAD
=======
import re

__location__ = os.path.realpath(os.path.join(os.getcwd(), os.path.dirname(__file__)))
>>>>>>> f69948c4


def get_config():
    """Return a dictionary that holds the contents of the jwql config
    file.

    Returns
    -------
    settings : dict
        A dictionary that holds the contents of the config file.
    """
    location = os.path.realpath(os.path.join(os.getcwd(), os.path.dirname(__file__)))
    config_file = os.path.join(location, 'config.json')

<<<<<<< HEAD
    with open(config_file, 'r') as config_file:
=======
    with open(os.path.join(__location__, 'config.json'), 'r') as config_file:
>>>>>>> f69948c4
        settings = json.load(config_file)

    return settings


def filename_parser(filename):
    """Return a dictionary that contains the properties of a given
    JWST file (e.g. program ID, visit number, detector, etc.)

    Parameters
    ----------
    filename : str
        Path or name of JWST file to parse

    Returns
    -------
    filename_dict : dict
        Collection of file properties

    Raises
    ------
    ValueError
        When the provided file does not follow naming conventions
    """
    filename = os.path.basename(filename)

    elements = \
        re.compile(r"[a-z]+"
                   "(?P<program_id>\d{5})"
                   "(?P<observation>\d{3})"
                   "(?P<visit>\d{3})"
                   "_(?P<visit_group>\d{2})"
                   "(?P<parallel_seq_id>\d{1})"
                   "(?P<activity>\d{2})"
                   "_(?P<exposure_id>\d+)"
                   "_(?P<detector>\w+)"
                   "_(?P<suffix>\w+).*")

    jwst_file = elements.match(filename)

    if jwst_file is not None:
        filename_dict = jwst_file.groupdict()
    else:
        raise ValueError('Provided file {} does not follow JWST naming conventions (jw<PPPPP><OOO><VVV>_<GGSAA>_<EEEEE>_<detector>_<suffix>.fits)'.format(filename))

    return filename_dict<|MERGE_RESOLUTION|>--- conflicted
+++ resolved
@@ -23,12 +23,9 @@
 
 import json
 import os
-<<<<<<< HEAD
-=======
 import re
 
 __location__ = os.path.realpath(os.path.join(os.getcwd(), os.path.dirname(__file__)))
->>>>>>> f69948c4
 
 
 def get_config():
@@ -40,14 +37,8 @@
     settings : dict
         A dictionary that holds the contents of the config file.
     """
-    location = os.path.realpath(os.path.join(os.getcwd(), os.path.dirname(__file__)))
-    config_file = os.path.join(location, 'config.json')
 
-<<<<<<< HEAD
-    with open(config_file, 'r') as config_file:
-=======
     with open(os.path.join(__location__, 'config.json'), 'r') as config_file:
->>>>>>> f69948c4
         settings = json.load(config_file)
 
     return settings
