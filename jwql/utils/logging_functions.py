--- conflicted
+++ resolved
@@ -126,11 +126,7 @@
         data = f.readlines()
     last_line = data[-1].strip()
 
-<<<<<<< HEAD
-    if 'Completed Successfully' in last line:
-=======
     if 'Completed Successfully' in last_line:
->>>>>>> 5f92ef6d
         return 'SUCCESS'
     else:
         return 'FAILURE'
