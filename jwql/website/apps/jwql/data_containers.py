"""Various functions to collect data to be used by the ``views`` of the
``jwql`` app.

This module contains several functions that assist in collecting and
producing various data to be rendered in ``views.py`` for use by the
``jwql`` app.

Authors
-------

    - Lauren Chambers
    - Matthew Bourque
    - Teagan King
    - Bryan Hilbert
    - Maria Pena-Guerrero
    - Bradley Sappington
    - Melanie Clarke

Use
---

    The functions within this module are intended to be imported and
    used by ``views.py``, e.g.:

    ::
        from .data_containers import get_proposal_info
"""

import copy
from collections import OrderedDict
import glob
import json
from operator import getitem
import os
import re
import tempfile
import logging

from astropy.io import fits
from astropy.time import Time
from bs4 import BeautifulSoup
from django import setup
from django.conf import settings
from django.contrib import messages
import numpy as np
from operator import itemgetter
import pandas as pd
import pyvo as vo
import requests

from jwql.database import database_interface as di
from jwql.database.database_interface import load_connection
from jwql.edb.engineering_database import get_mnemonic, get_mnemonic_info, mnemonic_inventory
from jwql.utils.utils import check_config_for_key, ensure_dir_exists, filesystem_path, filename_parser, get_config
from jwql.utils.constants import ANOMALIES_PER_INSTRUMENT, MAST_QUERY_LIMIT, MONITORS, THUMBNAIL_LISTFILE, THUMBNAIL_FILTER_LOOK
from jwql.utils.constants import EXPOSURE_PAGE_SUFFIX_ORDER, IGNORED_SUFFIXES, INSTRUMENT_SERVICE_MATCH
from jwql.utils.constants import JWST_INSTRUMENT_NAMES_MIXEDCASE, JWST_INSTRUMENT_NAMES
from jwql.utils.constants import REPORT_KEYS_PER_INSTRUMENT
from jwql.utils.constants import SUFFIXES_TO_ADD_ASSOCIATION, SUFFIXES_WITH_AVERAGED_INTS, QUERY_CONFIG_KEYS
from jwql.utils.credentials import get_mast_token
from jwql.utils.permissions import set_permissions
from jwql.utils.utils import get_rootnames_for_instrument_proposal
from .forms import InstrumentAnomalySubmitForm
from astroquery.mast import Mast

# Increase the limit on the number of entries that can be returned by
# a MAST query.
Mast._portal_api_connection.PAGESIZE = MAST_QUERY_LIMIT

# astroquery.mast import that depends on value of auth_mast
# this import has to be made before any other import of astroquery.mast
ON_GITHUB_ACTIONS = '/home/runner' in os.path.expanduser('~') or '/Users/runner' in os.path.expanduser('~')

# Determine if the code is being run as part of a Readthedocs build
ON_READTHEDOCS = False
if 'READTHEDOCS' in os.environ:
    ON_READTHEDOCS = os.environ['READTHEDOCS']

if not ON_GITHUB_ACTIONS and not ON_READTHEDOCS:
    # These lines are needed in order to use the Django models in a standalone
    # script (as opposed to code run as a result of a webpage request). If these
    # lines are not run, the script will crash when attempting to import the
    # Django models in the line below.
    os.environ.setdefault("DJANGO_SETTINGS_MODULE", "jwql.website.jwql_proj.settings")
    setup()

    from .forms import MnemonicSearchForm, MnemonicQueryForm, MnemonicExplorationForm
    from jwql.website.apps.jwql.models import Observation, Proposal, RootFileInfo
    check_config_for_key('auth_mast')
    configs = get_config()
    auth_mast = configs['auth_mast']
    mast_flavour = '.'.join(auth_mast.split('.')[1:])
    from astropy import config
    conf = config.get_config('astroquery')
    conf['mast'] = {'server': 'https://{}'.format(mast_flavour)}

__location__ = os.path.realpath(os.path.join(os.getcwd(), os.path.dirname(__file__)))
if not ON_GITHUB_ACTIONS and not ON_READTHEDOCS:
    FILESYSTEM_DIR = configs['filesystem']
    PREVIEW_IMAGE_FILESYSTEM = configs['preview_image_filesystem']
    THUMBNAIL_FILESYSTEM = configs['thumbnail_filesystem']
    OUTPUT_DIR = configs['outputs']

PACKAGE_DIR = os.path.dirname(__location__.split('website')[0])
REPO_DIR = os.path.split(PACKAGE_DIR)[0]

if not ON_GITHUB_ACTIONS:
    Mast._portal_api_connection.MAST_REQUEST_URL = get_config()['mast_request_url']


def build_table(tablename):
    """Create Pandas dataframe from JWQLDB table.

    Parameters
    ----------
    tablename : str
        Name of JWQL database table name.

    Returns
    -------
    table_meta_data : pandas.DataFrame
        Pandas data frame version of JWQL database table.
    """
    # Make dictionary of tablename : class object
    # This matches what the user selects in the select element
    # in the webform to the python object on the backend.
    tables_of_interest = {}
    for item in di.__dict__.keys():
        table = getattr(di, item)
        if hasattr(table, '__tablename__'):
            tables_of_interest[table.__tablename__] = table

    session, _, _, _ = load_connection(get_config()['connection_string'])
    table_object = tables_of_interest[tablename]  # Select table object

    result = session.query(table_object)

    # Turn query result into list of dicts
    result_dict = [row.__dict__ for row in result.all()]
    column_names = table_object.__table__.columns.keys()

    # Build list of column data based on column name.
    data = []
    for column in column_names:
        column_data = list(map(itemgetter(column), result_dict))
        data.append(column_data)

    data = dict(zip(column_names, data))

    # Build table.
    table_meta_data = pd.DataFrame(data)

    session.close()
    return table_meta_data


def filter_root_files(instrument=None, proposal=None, obsnum=None, sort_as=None,
                      look=None, exp_type=None, cat_type=None, detector=None):
    """Retrieve and filter root file table entries.

    Parameters
    ----------
    instrument : str, optional
        Name of the JWST instrument.
    proposal : str, optional
        Proposal to match.
    obsnum : str, optional
        Observation number to match.
    sort_as : {'ascending', 'descending', 'recent', 'oldest'}, optional
        Sorting method for output table. Ascending and descending
        options refer to root file name; recent and oldest sort by exposure
        start time.
    look : {'new', 'viewed'}, optional
        If set to None, all viewed values are returned. If set to
        'viewed', only viewed data is returned. If set to 'new', only
        new data is returned.
    exp_type : str, optional
        Set to filter by exposure type.
    cat_type : str, optional
        Set to filter by proposal category.
    detector : str, optional
        Set to filter by detector name.

    Returns
    -------
    root_file_info : QuerySet
        List of RootFileInfo entries matching input criteria.
    """
    # standardize input

    # get desired filters
    filter_kwargs = dict()
    if instrument is not None and str(instrument).strip().lower() != 'all':
        inst = JWST_INSTRUMENT_NAMES_MIXEDCASE[instrument.lower()]
        filter_kwargs['instrument'] = inst
    if proposal is not None and str(proposal).strip().lower() != 'all':
        filter_kwargs['proposal'] = proposal.lstrip('0')
    if obsnum is not None and str(obsnum).strip().lower() != 'all':
        filter_kwargs['obsnum__obsnum'] = obsnum
    if look is not None and str(look).strip().lower() != 'all':
        filter_kwargs['viewed'] = (str(look).lower() == 'viewed')
    if exp_type is not None and str(exp_type).strip().lower() != 'all':
        filter_kwargs['exp_type__iexact'] = exp_type
    if cat_type is not None and str(cat_type).strip().lower() != 'all':
        filter_kwargs['obsnum__proposal__category__iexact'] = cat_type
    if detector is not None and str(detector).strip().lower() != 'all':
        filter_kwargs['detector__iexact'] = detector

    # get file info by instrument from local model
    root_file_info = RootFileInfo.objects.filter(**filter_kwargs)

    # descending by root file is default;
    # for other options, sort as desired
    sort_as = str(sort_as).strip().lower()
    if sort_as == 'ascending':
        root_file_info = root_file_info.order_by('root_name')
    elif sort_as == 'recent':
        root_file_info = root_file_info.order_by('-expstart', 'root_name')
    elif sort_as == 'oldest':
        root_file_info = root_file_info.order_by('expstart', 'root_name')

    return root_file_info


def create_archived_proposals_context(inst):
    """Generate and save a json file containing the information needed
    to create an instrument's archive page.

    Parameters
    ----------
    inst : str
        Name of JWST instrument
    """
    # Ensure the instrument is correctly capitalized
    inst = JWST_INSTRUMENT_NAMES_MIXEDCASE[inst.lower()]

    # Get a list of Observation entries for the given instrument
    all_entries = Observation.objects.filter(proposal__archive__instrument=inst)

    # Get a list of proposal numbers.
    prop_objects = Proposal.objects.filter(archive__instrument=inst)
    proposal_nums = [entry.prop_id for entry in prop_objects]

    # Put proposals into descending order
    proposal_nums.sort(reverse=True)

    # Total number of proposals for the instrument
    num_proposals = len(proposal_nums)

    thumbnail_paths = []
    min_obsnums = []
    total_files = []
    proposal_viewed = []
    proposal_exp_types = []
    thumb_exp_types = []
    proposal_obs_times = []
    thumb_obs_time = []
    cat_types = []

    # Get a set of all exposure types used in the observations associated with this proposal
    exp_types = [exposure_type for observation in all_entries for exposure_type in observation.exptypes.split(',')]
    exp_types = sorted(set(exp_types))

    # Get all proposals based on category type
    proposals_by_category = get_proposals_by_category(inst)
    unique_cat_types = sorted(set(proposals_by_category.values()))

    # The naming conventions for dropdown_menus are tightly coupled with the code, this should be changed down the line.
    dropdown_menus = {'look': THUMBNAIL_FILTER_LOOK,
                      'exp_type': exp_types,
                      'cat_type': unique_cat_types}
    thumbnails_dict = {}

    for proposal_num in proposal_nums:
        # For each proposal number, get all entries
        prop_entries = all_entries.filter(proposal__prop_id=proposal_num)

        # All entries will have the same thumbnail_path, so just grab the first
        thumbnail_paths.append(prop_entries[0].proposal.thumbnail_path)

        # Extract the observation numbers from each entry and find the minimum
        prop_obsnums = [entry.obsnum for entry in prop_entries]
        min_obsnums.append(min(prop_obsnums))

        # Sum the file count from all observations to get the total file count for
        # the proposal
        prop_filecount = [entry.number_of_files for entry in prop_entries]
        total_files.append(sum(prop_filecount))

        # In order to know if a proposal contains all observations that
        # are entirely viewed, check for at least one existing
        # viewed=False in RootFileInfo
        unviewed_root_file_infos = RootFileInfo.objects.filter(instrument=inst, proposal=proposal_num, viewed=False)
        proposal_viewed.append("Viewed" if unviewed_root_file_infos.count() == 0 else "New")

        # Store comma separated list of exp_types associated with each proposal
        proposal_exp_types = [exposure_type for observation in prop_entries for exposure_type in observation.exptypes.split(',')]
        proposal_exp_types = list(set(proposal_exp_types))
        thumb_exp_types.append(','.join(proposal_exp_types))

        # Get Most recent observation start time
        proposal_obs_times = [observation.obsstart for observation in prop_entries]
        thumb_obs_time.append(max(proposal_obs_times))

        # Add category type to list based on proposal number
        cat_types.append(proposals_by_category[int(proposal_num)])

    thumbnails_dict['proposals'] = proposal_nums
    thumbnails_dict['thumbnail_paths'] = thumbnail_paths
    thumbnails_dict['num_files'] = total_files
    thumbnails_dict['viewed'] = proposal_viewed
    thumbnails_dict['exp_types'] = thumb_exp_types
    thumbnails_dict['obs_time'] = thumb_obs_time
    thumbnails_dict['cat_types'] = cat_types

    context = {'inst': inst,
               'num_proposals': num_proposals,
               'min_obsnum': min_obsnums,
               'thumbnails': thumbnails_dict,
               'dropdown_menus': dropdown_menus}

    json_object = json.dumps(context, indent = 4)

    # Writing to json file
    outfilename = os.path.join(OUTPUT_DIR, 'archive_page', f'{inst}_archive_context.json')
    with open(outfilename, "w") as outfile:
        outfile.write(json_object)
    set_permissions(outfilename)


def get_acknowledgements():
    """Returns a list of individuals who are acknowledged on the
    ``about`` page.

    The list is generated by reading in the contents of the ``jwql``
    ``README`` file.  In this way, the website will automatically
    update with updates to the ``README`` file.

    Returns
    -------
    acknowledgements : list
        A list of individuals to be acknowledged.
    """

    # Locate README file
    readme_file = os.path.join(REPO_DIR, 'README.md')

    # Get contents of the README file
    with open(readme_file, 'r') as f:
        data = f.readlines()

    # Find where the acknowledgements start
    for i, line in enumerate(data):
        if 'Acknowledgments' in line:
            index = i

    # Parse out the list of individuals
    acknowledgements = data[index + 1:]
    acknowledgements = [item.strip().replace('- ', '').split(' [@')[0].strip()
                        for item in acknowledgements]

    return acknowledgements


def get_all_proposals():
    """Return a list of all proposals that exist in the filesystem.

    Returns
    -------
    proposals : list
        A list of proposal numbers for all proposals that exist in the
        filesystem
    """
    proprietary_proposals = os.listdir(os.path.join(FILESYSTEM_DIR, 'proprietary'))
    public_proposals = os.listdir(os.path.join(FILESYSTEM_DIR, 'public'))
    all_proposals = [prop[2:] for prop in proprietary_proposals + public_proposals if 'jw' in prop]
    proposals = sorted(list(set(all_proposals)), reverse=True)
    return proposals


def get_available_suffixes(all_suffixes, return_untracked=True):
    """
    Put available suffixes in a consistent order.

    Any suffixes not recognized are returned at the end of the suffix
    list, in random order.

    Parameters
    ----------
    all_suffixes : list of str
        List of all data product suffixes found for a given file root.
    return_untracked : bool, optional
        If set, a set of untracked suffixes is also returned, for
        logging or diagnostic purposes.

    Returns
    -------
    suffixes : list of str
        All available unique suffixes in standard order.
    untracked_suffixes : set of str, optional
        Any suffixes that were not recognized.
    """
    #  Check if any of the
    # suffixes are not in the list that specifies order.
    suffixes = []
    untracked_suffixes = set(all_suffixes)
    for poss_suffix in EXPOSURE_PAGE_SUFFIX_ORDER:
        if 'crf' not in poss_suffix:
            if (poss_suffix in all_suffixes
                    and poss_suffix not in suffixes):
                suffixes.append(poss_suffix)
                untracked_suffixes.remove(poss_suffix)
        else:
            # EXPOSURE_PAGE_SUFFIX_ORDER contains crf and crfints,
            # but the actual suffixes in the data will be e.g. o001_crf,
            # and there may be more than one crf file in the list of suffixes.
            # So in this case, we strip the e.g. o001 from the
            # suffixes and check which list elements match.
            for image_suffix in all_suffixes:
                if (image_suffix.endswith(poss_suffix)
                        and image_suffix not in suffixes):
                    suffixes.append(image_suffix)
                    untracked_suffixes.remove(image_suffix)

    # If the data contain any suffixes that are not in the list
    # that specifies the order to use, add them to the end of the
    # suffixes list. Their order will be random since they are not in
    # EXPOSURE_PAGE_SUFFIX_ORDER.
    if len(untracked_suffixes) > 0:
        suffixes.extend(untracked_suffixes)

    if return_untracked:
        return suffixes, untracked_suffixes
    else:
        return suffixes


def get_current_flagged_anomalies(rootname, instrument, n_match=1):
    """Return a list of currently flagged anomalies for the given
    ``rootname``

    Parameters
    ----------
    rootname : str
        The rootname of interest (e.g.
        ``jw86600008001_02101_00001_guider2/``)

    Returns
    -------
    current_anomalies : list of str
        A list of currently flagged anomalies for the given ``rootname``
        (e.g. ``['snowball', 'crosstalk']``)
    """
    table = getattr(di, '{}Anomaly'.format(JWST_INSTRUMENT_NAMES_MIXEDCASE[instrument.lower()]))
    query = di.session.query(table).filter(table.rootname.startswith(rootname)).order_by(table.flag_date.desc())

    all_records = query.data_frame.groupby('rootname').first()
    current_anomalies = []
    if not all_records.empty:
        for col, val in all_records.sum(axis=0, numeric_only=True).items():
            # ignore rootname, flag_date, etc
            if val == n_match and col in ANOMALIES_PER_INSTRUMENT:
                current_anomalies.append(col)

    return current_anomalies


def get_anomaly_form(request, inst, file_root):
    """Generate form data for context

    Parameters
    ----------
    request : HttpRequest object
        Incoming request from the webpage
    inst : str
        Name of JWST instrument
    file_root : str
        FITS filename of selected image in filesystem. May be a
        file or group root name.

    Returns
    -------
    InstrumentAnomalySubmitForm object
        form object to be sent with context to template
    """
    # Check for group root name
    file_root_info = RootFileInfo.objects.filter(root_name__startswith=file_root)
    file_roots = [rf.root_name for rf in file_root_info]

    # Determine current flagged anomalies
    current_anomalies = get_current_flagged_anomalies(file_root, inst, n_match=len(file_roots))

    # Create a form instance
    form = InstrumentAnomalySubmitForm(request.POST or None, instrument=inst.lower(), initial={'anomaly_choices': current_anomalies})

    # If this is a POST request and the form is filled out, process the form data
    if request.method == 'POST':
        anomaly_choices = dict(request.POST).get('anomaly_choices', [])
        if form.is_valid():
            for file_root in file_roots:
                # for a group form submit, add any individual anomalies
                # not in the original group set
                if len(file_roots) > 1:
                    file_current = get_current_flagged_anomalies(file_root, inst)
                    choices = anomaly_choices.copy()
                    for choice in file_current:
                        if choice not in current_anomalies:
                            choices.append(choice)
                else:
                    choices = anomaly_choices
                form.update_anomaly_table(file_root, 'unknown', choices)
            messages.success(request, "Anomaly submitted successfully")
        else:
            messages.error(request, "Failed to submit anomaly")

    return form


def get_dashboard_components(request):
    """Build and return dictionaries containing components and html
    needed for the dashboard.

    Returns
    -------
    dashboard_components : dict
        A dictionary containing components needed for the dashboard.
    dashboard_html : dict
        A dictionary containing full HTML needed for the dashboard.
    """

    from jwql.website.apps.jwql.bokeh_dashboard import GeneralDashboard

    if 'time_delta_value' in request.POST:
        time_delta_value = request.POST['timedelta']

        if time_delta_value == 'All Time':
            time_delta = None
        else:
            time_delta_options = {'All Time': None,
                                  '1 Day': pd.DateOffset(days=1),
                                  '1 Month': pd.DateOffset(months=1),
                                  '1 Week': pd.DateOffset(weeks=1),
                                  '1 Year': pd.DateOffset(years=1)}
            time_delta = time_delta_options[time_delta_value]

        dashboard = GeneralDashboard(delta_t=time_delta)

        return dashboard
    else:
        # When coming from home/monitor views
        dashboard = GeneralDashboard(delta_t=None)

        return dashboard


def get_edb_components(request):
    """Return dictionary with content needed for the EDB page.

    Parameters
    ----------
    request : HttpRequest object
        Incoming request from the webpage

    Returns
    -------
    edb_components : dict
        Dictionary with the required components

    """
    mnemonic_name_search_result = {}
    mnemonic_query_result = {}
    mnemonic_query_result_plot = None
    mnemonic_exploration_result = None
    mnemonic_query_status = None
    mnemonic_table_result = None

    # If this is a POST request, we need to process the form data
    if request.method == 'POST':

        if 'mnemonic_name_search' in request.POST.keys():
            # authenticate with astroquery.mast if necessary
            logged_in = log_into_mast(request)

            mnemonic_name_search_form = MnemonicSearchForm(request.POST, logged_in=logged_in,
                                                           prefix='mnemonic_name_search')

            if mnemonic_name_search_form.is_valid():
                mnemonic_identifier = mnemonic_name_search_form['search'].value()
                if mnemonic_identifier is not None:
                    mnemonic_name_search_result = get_mnemonic_info(mnemonic_identifier)

            # create forms for search fields not clicked
            mnemonic_query_form = MnemonicQueryForm(prefix='mnemonic_query')
            mnemonic_exploration_form = MnemonicExplorationForm(prefix='mnemonic_exploration')

        elif 'mnemonic_query' in request.POST.keys():
            # authenticate with astroquery.mast if necessary
            logged_in = log_into_mast(request)

            mnemonic_query_form = MnemonicQueryForm(request.POST, logged_in=logged_in,
                                                    prefix='mnemonic_query')

            # proceed only if entries make sense
            if mnemonic_query_form.is_valid():
                mnemonic_identifier = mnemonic_query_form['search'].value()
                start_time = Time(mnemonic_query_form['start_time'].value(), format='iso')
                end_time = Time(mnemonic_query_form['end_time'].value(), format='iso')

                if mnemonic_identifier is not None:
                    mnemonic_query_result = get_mnemonic(mnemonic_identifier, start_time, end_time)

                    if len(mnemonic_query_result.data) == 0:
                        mnemonic_query_status = "QUERY RESULT RETURNED NO DATA FOR {} ON DATES {} - {}".format(mnemonic_identifier, start_time, end_time)
                    else:
                        mnemonic_query_status = 'SUCCESS'

                        # If else to determine data visualization.
                        if type(mnemonic_query_result.data['euvalues'][0]) == np.str_:
                            if len(np.unique(mnemonic_query_result.data['euvalues'])) > 4:
                                mnemonic_table_result = mnemonic_query_result.get_table_data()
                            else:
                                mnemonic_query_result_plot = mnemonic_query_result.bokeh_plot_text_data()
                        else:
                            mnemonic_query_result_plot = mnemonic_query_result.bokeh_plot()

                        # generate table download in web app
                        result_table = mnemonic_query_result.data

                        # save file locally to be available for download
                        static_dir = os.path.join(settings.BASE_DIR, 'static')
                        ensure_dir_exists(static_dir)
                        file_name_root = 'mnemonic_query_result_table'
                        file_for_download = '{}.csv'.format(file_name_root)
                        path_for_download = os.path.join(static_dir, file_for_download)

                        # add meta data to saved table
                        comments = []
                        comments.append('DMS EDB query of {}:'.format(mnemonic_identifier))
                        for key, value in mnemonic_query_result.info.items():
                            comments.append('{} = {}'.format(key, str(value)))
                        result_table.meta['comments'] = comments
                        comments.append(' ')
                        comments.append('Start time {}'.format(start_time.isot))
                        comments.append('End time   {}'.format(end_time.isot))
                        comments.append('Number of rows {}'.format(len(result_table)))
                        comments.append(' ')
                        result_table.write(path_for_download, format='ascii.fixed_width',
                                           overwrite=True, delimiter=',', bookend=False)
                        mnemonic_query_result.file_for_download = path_for_download

            # create forms for search fields not clicked
            mnemonic_name_search_form = MnemonicSearchForm(prefix='mnemonic_name_search')
            mnemonic_exploration_form = MnemonicExplorationForm(prefix='mnemonic_exploration')

        elif 'mnemonic_exploration' in request.POST.keys():
            mnemonic_exploration_form = MnemonicExplorationForm(request.POST,
                                                                prefix='mnemonic_exploration')
            if mnemonic_exploration_form.is_valid():
                mnemonic_exploration_result, meta = mnemonic_inventory()

                # loop over filled fields and implement simple AND logic
                for field in mnemonic_exploration_form.fields:
                    field_value = mnemonic_exploration_form[field].value()
                    if field_value != '':
                        column_name = mnemonic_exploration_form[field].label

                        # matching indices in table (case-insensitive)
                        index = [
                            i for i, item in enumerate(mnemonic_exploration_result[column_name]) if
                            re.search(field_value, item, re.IGNORECASE)
                        ]
                        mnemonic_exploration_result = mnemonic_exploration_result[index]

                mnemonic_exploration_result.n_rows = len(mnemonic_exploration_result)

                # generate tables for display and download in web app
                display_table = copy.deepcopy(mnemonic_exploration_result)

                # temporary html file,
                # see http://docs.astropy.org/en/stable/_modules/astropy/table/
                tmpdir = tempfile.mkdtemp()
                file_name_root = 'mnemonic_exploration_result_table'
                path_for_html = os.path.join(tmpdir, '{}.html'.format(file_name_root))
                with open(path_for_html, 'w') as tmp:
                    display_table.write(tmp, format='jsviewer')
                mnemonic_exploration_result.html_file_content = open(path_for_html, 'r').read()

                # pass on meta data to have access to total number of mnemonics
                mnemonic_exploration_result.meta = meta

                # save file locally to be available for download
                static_dir = os.path.join(settings.BASE_DIR, 'static')
                ensure_dir_exists(static_dir)
                file_for_download = '{}.csv'.format(file_name_root)
                path_for_download = os.path.join(static_dir, file_for_download)
                display_table.write(path_for_download, format='ascii.fixed_width',
                                    overwrite=True, delimiter=',', bookend=False)
                mnemonic_exploration_result.file_for_download = path_for_download

                if mnemonic_exploration_result.n_rows == 0:
                    mnemonic_exploration_result = 'empty'

            # create forms for search fields not clicked
            mnemonic_name_search_form = MnemonicSearchForm(prefix='mnemonic_name_search')
            mnemonic_query_form = MnemonicQueryForm(prefix='mnemonic_query')

    else:
        mnemonic_name_search_form = MnemonicSearchForm(prefix='mnemonic_name_search')
        mnemonic_query_form = MnemonicQueryForm(prefix='mnemonic_query')
        mnemonic_exploration_form = MnemonicExplorationForm(prefix='mnemonic_exploration')

    edb_components = {'mnemonic_query_form': mnemonic_query_form,
                      'mnemonic_query_result': mnemonic_query_result,
                      'mnemonic_query_result_plot': mnemonic_query_result_plot,
                      'mnemonic_query_status': mnemonic_query_status,
                      'mnemonic_name_search_form': mnemonic_name_search_form,
                      'mnemonic_name_search_result': mnemonic_name_search_result,
                      'mnemonic_exploration_form': mnemonic_exploration_form,
                      'mnemonic_exploration_result': mnemonic_exploration_result,
                      'mnemonic_table_result': mnemonic_table_result}

    return edb_components


def get_expstart(instrument, rootname):
    """Return the exposure start time (``expstart``) for the given
    ``rootname``.

    The ``expstart`` is gathered from a query to the
    ``astroquery.mast`` service.

    Parameters
    ----------
    instrument : str
        The instrument of interest (e.g. `FGS`).
    rootname : str
        The rootname of the observation of interest (e.g.
        ``jw86700006001_02101_00006_guider1``).

    Returns
    -------
    expstart : float
        The exposure start time of the observation (in MJD).
    """

    if '-seg' in rootname:
        file_set_name = rootname.split('-')[0]
    else:
        file_set_name = '_'.join(rootname.split('_')[:-1])

    service = INSTRUMENT_SERVICE_MATCH[instrument]
    params = {
        'columns': 'filename, expstart',
        'filters': [{'paramName': 'fileSetName', 'values': [file_set_name]}]}
    response = Mast.service_request_async(service, params)
    result = response[0].json()

    if result['data'] == []:
        expstart = 0
        print("WARNING: no data")
    else:
        expstart = min([item['expstart'] for item in result['data']])

    return expstart


def get_filenames_by_instrument(instrument, proposal, observation_id=None, restriction='all', query_file=None, query_response=None, other_columns=None):
    """Returns a list of filenames that match the given ``instrument``.

    Parameters
    ----------
    instrument : str
        The instrument of interest (e.g. `FGS`).
    proposal : str
        Proposal number to filter the results
    observation_id : str
        Observation number to filter the results
    restriction : str
        If ``all``, all filenames will be returned.  If ``public``,
        only publicly-available filenames will be returned.  If
        ``proprietary``, only proprietary filenames will be returned.
    query_file : str
        Name of a file containing a list of filenames. If provided, the
        filenames in this file will be used rather than calling mask_query_filenames_by_instrument.
        This can save a significant amount of time when the number of files is large.
    query_response : dict
        Dictionary with "data" key containing a list of filenames. This is assumed to
        essentially be the returned value from a call to mast_query_filenames_by_instrument.
        If this is provided, the call to that function is skipped, which can save a
        significant amount of time.
    other_columns : list
        List of other columns to retrieve from the MAST query

    Returns
    -------
    filenames : list
        A list of files that match the given instrument.
    col_data : dict
        Dictionary of other attributes returned from MAST. Keys are the attribute names
        e.g. 'exptime', and values are lists of the value for each filename. e.g. ['59867.6, 59867.601']
    """
    if not query_file and not query_response:
        result = mast_query_filenames_by_instrument(instrument, proposal, observation_id=observation_id, other_columns=other_columns)

    elif query_response:
        result = query_response
    elif query_file:
        with open(query_file) as fobj:
            result = fobj.readlines()

    if other_columns is not None:
        col_data = {}
        for element in other_columns:
            col_data[element] = []

    # Determine filenames to return based on restriction parameter
    if restriction == 'all':
        filenames = [item['filename'] for item in result['data']]
        if other_columns is not None:
            for keyword in other_columns:
                col_data[keyword] = [item[keyword] for item in result['data']]
    elif restriction == 'public':
        filenames = [item['filename'] for item in result['data'] if item['isRestricted'] is False]
        if other_columns is not None:
            for keyword in other_columns:
                col_data[keyword] = [item[keyword] for item in result['data'] if item['isRestricted'] is False]
    elif restriction == 'proprietary':
        filenames = [item['filename'] for item in result['data'] if item['isRestricted'] is True]
        if other_columns is not None:
            for keyword in other_columns:
                col_data[keyword] = [item[keyword] for item in result['data'] if item['isRestricted'] is True]
    else:
        raise KeyError('{} is not a valid restriction level.  Use "all", "public", or "proprietary".'.format(restriction))

    if other_columns is not None:
        return (filenames, col_data)

    return filenames


def mast_query_by_rootname(instrument, rootname):
    """Query MAST for all columns given an instrument and rootname. Return the dict of the 'data' column

    Parameters
    ----------
    instrument : str
        The instrument of interest (e.g. `FGS`).
    rootname : str
        The Rootname of Interest

    Returns
    -------
    result : dict
        Dictionary of rootname data
    """

    query_filters = []
    if '-seg' in rootname:
        root_split = rootname.split('-')
        file_set_name = root_split[0]
        root_split = rootname.split('_')
        detector = root_split[-1]
    else:
        root_split = rootname.split('_')
        file_set_name = '_'.join(root_split[:-1])
        detector = root_split[-1]

    service = INSTRUMENT_SERVICE_MATCH[instrument]

    query_filters.append({'paramName': 'fileSetName', 'values': [file_set_name]})
    query_filters.append({'paramName': 'detector', 'values': [detector.upper()]})
    params = {'columns': '*',
              'filters': query_filters}
    try:
        response = Mast.service_request_async(service, params)
        result = response[0].json()
    except Exception as e:
        logging.error("Mast.service_request_async- {} - {}".format(file_set_name, e))
        result['data'] = []

    retval = {}
    if result['data'] == []:
        print("WARNING: no data for {}".format(rootname))
    else:
        retval = result['data'][0]
    return retval



def mast_query_filenames_by_instrument(instrument, proposal_id, observation_id=None, other_columns=None):
    """Query MAST for filenames for the given instrument. Return the json
    response from MAST.

    Parameters
    ----------
    instrument : str
        The instrument of interest (e.g. `FGS`).
    proposal_id : str
        Proposal ID number to use to filter the results
    observation_id : str
        Observation ID number to use to filter the results. If None, all files for the ``proposal_id`` are
        retrieved
    other_columns : list
        List of other columns to return from the MAST query

    Returns
    -------
    result : dict
        Dictionary of file information
    """
    # Be sure the instrument name is properly capitalized
    instrument = JWST_INSTRUMENT_NAMES_MIXEDCASE[instrument.lower()]

    if other_columns is None:
        columns = "filename, isRestricted"
    else:
        columns = "filename, isRestricted, " + ", ".join(other_columns)

    service = INSTRUMENT_SERVICE_MATCH[instrument]
    filters = [{'paramName': 'program', "values": [proposal_id]}]
    if observation_id is not None:
        filters.append({'paramName': 'observtn', 'values': [observation_id]})
    params = {"columns": columns, "filters": filters}
    response = Mast.service_request_async(service, params)
    result = response[0].json()
    return result


def get_filesystem_filenames(proposal=None, rootname=None,
                             file_types=None, full_path=False,
                             sort_names=True):
    """Return a list of filenames on the filesystem.

    One of proposal or rootname must be specified. If both are
    specified, only proposal is used.

    Parameters
    ----------
    proposal : str, optional
        The one- to five-digit proposal number (e.g. ``88600``).
    rootname : str, optional
        The rootname of interest (e.g.
        ``jw86600008001_02101_00007_guider2``).
    file_types : list of str, optional
        If provided, only matching file extension types will be
        returned (e.g. ['fits', 'jpg']).
    full_path : bool, optional
        If set, the full path to the file will be returned instead
        of the basename.
    sort_names : bool, optional
        If set, the returned files are sorted.

    Returns
    -------
    filenames : list
        A list of filenames associated with the given ``rootname``.
    """
    if proposal is not None:
        proposal_string = '{:05d}'.format(int(proposal))
        filenames = glob.glob(
            os.path.join(FILESYSTEM_DIR, 'public',
                         'jw{}'.format(proposal_string), '*/*'))
        filenames.extend(glob.glob(
            os.path.join(FILESYSTEM_DIR, 'proprietary',
                         'jw{}'.format(proposal_string), '*/*')))
    elif rootname is not None:
        proposal_dir = rootname[0:7]
        observation_dir = rootname.split('_')[0]
        filenames = glob.glob(
            os.path.join(FILESYSTEM_DIR, 'public', proposal_dir,
                         observation_dir, '{}*'.format(rootname)))
        filenames.extend(glob.glob(
            os.path.join(FILESYSTEM_DIR, 'proprietary', proposal_dir,
                         observation_dir, '{}*'.format(rootname))))
    else:
        logging.warning("Must provide either proposal or rootname; "
                        "no files returned.")
        filenames = []

    # check suffix and file type
    good_filenames = []
    for filename in filenames:
        split_file = os.path.splitext(filename)

        # certain suffixes are always ignored
        test_suffix = split_file[0].split('_')[-1]
        if test_suffix not in IGNORED_SUFFIXES:

            # check against additional file type requirement
            test_type = split_file[-1].lstrip('.')
            if file_types is None or test_type in file_types:
                if full_path:
                    good_filenames.append(filename)
                else:
                    good_filenames.append(os.path.basename(filename))

    if sort_names:
        good_filenames.sort()
    return good_filenames


def get_filenames_by_proposal(proposal):
    """Return a list of filenames that are available in the filesystem
    for the given ``proposal``.

    Parameters
    ----------
    proposal : str
        The one- to five-digit proposal number (e.g. ``88600``).

    Returns
    -------
    filenames : list
        A list of filenames associated with the given ``proposal``.
    """
    return get_filesystem_filenames(proposal=proposal)


def get_filenames_by_rootname(rootname):
    """Return a list of filenames that are part of the given
    ``rootname``.

    Parameters
    ----------
    rootname : str
        The rootname of interest (e.g.
        ``jw86600008001_02101_00007_guider2``).

    Returns
    -------
    filenames : list
        A list of filenames associated with the given ``rootname``.
    """
    return get_filesystem_filenames(rootname=rootname)


def get_header_info(filename, filetype):
    """Return the header information for a given ``filename``.

    Parameters
    ----------
    filename : str
        The name of the file of interest, without the extension
        (e.g. ``'jw86600008001_02101_00007_guider2_uncal'``).
    filetype : str
        The type of the file of interest, (e.g. ``'uncal'``)

    Returns
    -------
    header_info : dict
        The FITS headers of the extensions in the given ``file``.
    """

    # Initialize dictionary to store header information
    header_info = {}

    # Open the file
    fits_filepath = filesystem_path(filename, search=f'*_{filetype}.fits')
    hdulist = fits.open(fits_filepath)

    # Extract header information from file
    for ext in range(0, len(hdulist)):

        # Initialize dictionary to store header information for particular extension
        header_info[ext] = {}

        # Get header
        header = hdulist[ext].header

        # Determine the extension name and type
        if ext == 0:
            header_info[ext]['EXTNAME'] = 'PRIMARY'
            header_info[ext]['XTENSION'] = 'PRIMARY'
        else:
            header_info[ext]['EXTNAME'] = header['EXTNAME']
            header_info[ext]['XTENSION'] = header['XTENSION']

        # Get list of keywords and values
        exclude_list = ['', 'COMMENT']
        header_info[ext]['keywords'] = [item for item in list(header.keys()) if item not in exclude_list]
        header_info[ext]['values'] = []
        for key in header_info[ext]['keywords']:
            header_info[ext]['values'].append(hdulist[ext].header[key])

    # Close the file
    hdulist.close()

    # Build tables
    for ext in header_info:
        data_dict = {}
        data_dict['Keyword'] = header_info[ext]['keywords']
        data_dict['Value'] = header_info[ext]['values']
        header_info[ext]['table'] = pd.DataFrame(data_dict)
        header_info[ext]['table_rows'] = header_info[ext]['table'].values
        header_info[ext]['table_columns'] = header_info[ext]['table'].columns.values

    return header_info


def get_image_info(file_root):
    """Build and return a dictionary containing information for a given
    ``file_root``.

    Parameters
    ----------
    file_root : str
        The rootname of the file of interest (e.g.
        ``jw86600008001_02101_00007_guider2``).

    Returns
    -------
    image_info : dict
        A dictionary containing various information for the given
        ``file_root``.
    """

    # Initialize dictionary to store information
    image_info = {}
    image_info['all_jpegs'] = []
    image_info['suffixes'] = []
    image_info['num_ints'] = {}
    image_info['available_ints'] = {}
    image_info['total_ints'] = {}
    image_info['detectors'] = set()

    # Find all the matching files
    proposal_dir = file_root[:7]
    observation_dir = file_root[:13]
    filenames = glob.glob(
        os.path.join(FILESYSTEM_DIR, 'public', proposal_dir,
                     observation_dir, '{}*.fits'.format(file_root)))
    filenames.extend(glob.glob(
        os.path.join(FILESYSTEM_DIR, 'proprietary', proposal_dir,
                     observation_dir, '{}*.fits'.format(file_root))))

    # Certain suffixes are always ignored
    filenames = [filename for filename in filenames
                 if os.path.splitext(filename)[0].split('_')[-1]
                 not in IGNORED_SUFFIXES]
    image_info['all_files'] = filenames

    # Determine the jpg directory
    prev_img_filesys = configs['preview_image_filesystem']
    jpg_dir = os.path.join(prev_img_filesys, proposal_dir)

    for filename in image_info['all_files']:

        parsed_fn = filename_parser(filename)

        # Get suffix information
        suffix = parsed_fn['suffix']

        # For crf or crfints suffixes, we need to also include the association value
        # in the suffix, so that preview images can be found later.
        if suffix in SUFFIXES_TO_ADD_ASSOCIATION:
            assn = filename.split('_')[-2]
            suffix = f'{assn}_{suffix}'

        image_info['suffixes'].append(suffix)

        # Determine JPEG file location
        jpg_filename = os.path.basename(os.path.splitext(filename)[0] + '_integ0.jpg')
        jpg_filepath = os.path.join(jpg_dir, jpg_filename)

        # Record how many integrations have been saved as preview images per filetype
        jpgs = glob.glob(os.path.join(prev_img_filesys, proposal_dir, '{}*_{}_integ*.jpg'.format(file_root, suffix)))
        image_info['available_ints'][suffix] = sorted(set([int(jpg.split('_')[-1].replace('.jpg', '').replace('integ', '')) for jpg in jpgs]))
        image_info['num_ints'][suffix] = len(image_info['available_ints'][suffix])
        image_info['all_jpegs'].append(jpg_filepath)

        # Record how many integrations exist per filetype.
        if suffix not in SUFFIXES_WITH_AVERAGED_INTS:
            # time series segments need special handling
            header = fits.getheader(filename)
            nint = header['NINTS']
            if 'time_series' in parsed_fn['filename_type']:
                intstart = header.get('INTSTART', 1)
                intend = header.get('INTEND', nint)
                image_info['total_ints'][suffix] = intend - intstart + 1
            else:
                image_info['total_ints'][suffix] = nint
        else:
            image_info['total_ints'][suffix] = 1

        # Record the detector used
        image_info['detectors'].add(parsed_fn.get('detector', 'Unknown'))

    return image_info


def get_explorer_extension_names(fits_file, filetype):
    """ Return a list of Extensions that can be explored interactively

    Parameters
    ----------
    filename : str
        The name of the file of interest, without the extension
        (e.g. ``'jw86600008001_02101_00007_guider2_uncal'``).
    filetype : str
        The type of the file of interest, (e.g. ``'uncal'``)

    Returns
    -------
    extensions : list
        List of Extensions found in header and allowed to be Explored (extension type "IMAGE")
    """

    header_info = get_header_info(fits_file, filetype)

    extensions = [header_info[extension]['EXTNAME'] for extension in header_info if header_info[extension]['XTENSION'] == 'IMAGE']
    return extensions


def get_instrument_proposals(instrument):
    """Return a list of proposals for the given instrument

    Parameters
    ----------
    instrument : str
        Name of the JWST instrument, with first letter capitalized
        (e.g. ``Fgs``)

    Returns
    -------
    inst_proposals : list
        List of proposals for the given instrument
    """
    tap_service = vo.dal.TAPService("https://vao.stsci.edu/caomtap/tapservice.aspx")
    tap_results = tap_service.search(f"select distinct proposal_id from dbo.ObsPointing where obs_collection='JWST' and calib_level>0 and instrument_name like '{instrument.lower()}%'")
    prop_table = tap_results.to_table()
    proposals = prop_table['proposal_id'].data
    inst_proposals = sorted(proposals.compressed(), reverse=True)
    return inst_proposals


def get_instrument_looks(instrument, sort_as=None,
                         look=None, exp_type=None, cat_type=None,
                         additional_keys=None):
    """Return a table of looks information for the given instrument.

    Parameters
    ----------
    instrument : str
        Name of the JWST instrument.
    sort_as : {'ascending', 'descending', 'recent'}
        Sorting method for output table. Ascending and descending
        options refer to root file name; recent sorts by observation
        start.
    look : {'new', 'viewed'}, optional
        If set to None, all viewed values are returned. If set to
        'viewed', only viewed data is returned. If set to 'new', only
        new data is returned.
    exp_type : str, optional
        Set to filter by exposure type.
    cat_type : str, optional
        Set to filter by proposal category.
    additional_keys : list of str, optional
        Additional model attribute names for information to return.

    Returns
    -------
    keys : list of str
        Report values returned for the given instrument.
    looks : list of dict
        List of looks information by root file for the given instrument.
    """
    # standardize input
    inst = JWST_INSTRUMENT_NAMES_MIXEDCASE[instrument.lower()]

    # required keys
    keys = ['root_name']

    # optional keys by instrument
    keys += REPORT_KEYS_PER_INSTRUMENT[inst.lower()]

    # add any additional keys
    key_set = set(keys)
    if additional_keys is not None:
        for key in additional_keys:
            if key not in key_set:
                keys.append(key)

    # get filtered file info
    root_file_info = filter_root_files(
        instrument=instrument, sort_as=sort_as, look=look,
        exp_type=exp_type, cat_type=cat_type)

    looks = []
    for root_file in root_file_info:
        # for now, report info by root name only.
        # if specific files are needed, use get_filesystem_files
        result = dict()
        for key in keys:
            try:
                # try the root file table
                value = getattr(root_file, key)
            except AttributeError:
                try:
                    # try the observation table
                    value = getattr(root_file.obsnum, key)
                except AttributeError:
                    try:
                        # try the proposal table
                        value = getattr(root_file.obsnum.proposal, key)
                    except AttributeError:
                        value = ''

            # make sure value can be serialized
            if type(value) not in [str, float, int, bool]:
                value = str(value)

            result[key] = value
        looks.append(result)

    return keys, looks


def get_preview_images_by_proposal(proposal):
    """Return a list of preview images available in the filesystem for
    the given ``proposal``.

    Parameters
    ----------
    proposal : str
        The one- to five-digit proposal number (e.g. ``88600``).

    Returns
    -------
    preview_images : list
        A list of preview images available in the filesystem for the
        given ``proposal``.
    """

    proposal_string = '{:05d}'.format(int(proposal))
    preview_images = glob.glob(os.path.join(PREVIEW_IMAGE_FILESYSTEM, 'jw{}'.format(proposal_string), '*'))
    preview_images = [os.path.basename(preview_image) for preview_image in preview_images]
    preview_images = [item for item in preview_images if os.path.splitext(item)[0].split('_')[-1] not in IGNORED_SUFFIXES]

    return preview_images


def get_preview_images_by_rootname(rootname):
    """Return a list of preview images available in the filesystem for
    the given ``rootname``.

    Parameters
    ----------
    rootname : str
        The rootname of interest (e.g.
        ``jw86600008001_02101_00007_guider2``).

    Returns
    -------
    preview_images : list
        A list of preview images available in the filesystem for the
        given ``rootname``.
    """

    proposal = rootname.split('_')[0].split('jw')[-1][0:5]
    preview_images = sorted(glob.glob(os.path.join(
        PREVIEW_IMAGE_FILESYSTEM,
        'jw{}'.format(proposal),
        '{}*'.format(rootname))))
    preview_images = [os.path.basename(preview_image) for preview_image in preview_images]
    preview_images = [item for item in preview_images if os.path.splitext(item)[0].split('_')[-1] not in IGNORED_SUFFIXES]

    return preview_images

def get_proposals_by_category(instrument):
    """Return a dictionary of program numbers based on category type
    Parameters
    ----------
    instrument : str
        Name of the JWST instrument, with first letter capitalized
        (e.g. ``Fgs``)
    Returns
    -------
    category_sorted_dict : dict
        Dictionary with category as the key and a list of program id's as the value
    """

    service = "Mast.Jwst.Filtered.{}".format(instrument)
    params = {"columns": "program, category",
              "filters": []}
    response = Mast.service_request_async(service, params)
    results = response[0].json()['data']

    # Get all unique dictionaries
    unique_results = list(map(dict, set(tuple(sorted(sub.items())) for sub in results)))

    # Make a dictionary of {program: category} to pull from
    proposals_by_category = {d['program']:d['category'] for d in unique_results}

    return proposals_by_category

def get_proposals_by_category(instrument):
    """Return a dictionary of program numbers based on category type
    Parameters
    ----------
    instrument : str
        Name of the JWST instrument, with first letter capitalized
        (e.g. ``Fgs``)
    Returns
    -------
    category_sorted_dict : dict
        Dictionary with category as the key and a list of program id's as the value
    """

    service = "Mast.Jwst.Filtered.{}".format(instrument)
    params = {"columns": "program, category",
              "filters": []}
    response = Mast.service_request_async(service, params)
    results = response[0].json()['data']

    # Get all unique dictionaries
    unique_results = list(map(dict, set(tuple(sorted(sub.items())) for sub in results)))

    # Make a dictionary of {program: category} to pull from
    proposals_by_category = {d['program']:d['category'] for d in unique_results}

    return proposals_by_category


def get_proposal_info(filepaths):
    """Builds and returns a dictionary containing various information
    about the proposal(s) that correspond to the given ``filepaths``.

    The information returned contains such things as the number of
    proposals, the paths to the corresponding thumbnails, and the total
    number of files.

    Parameters
    ----------
    filepaths : list
        A list of full paths to files of interest.

    Returns
    -------
    proposal_info : dict
        A dictionary containing various information about the
        proposal(s) and files corresponding to the given ``filepaths``.
    """

    # Initialize some containers
    thumbnail_paths = []
    num_files = []

    # Gather thumbnails and counts for proposals
    proposals, thumbnail_paths, num_files, observations = [], [], [], []
    for filepath in filepaths:
        proposal = filepath.split('/')[-1][2:7]
        if proposal not in proposals:
            thumbnail_paths.append(os.path.join('jw{}'.format(proposal), 'jw{}.thumb'.format(proposal)))
            files_for_proposal = [item for item in filepaths if 'jw{}'.format(proposal) in item]

            obsnums = []
            for fname in files_for_proposal:
                try:
                    obs = filename_parser(fname)['observation']
                    obsnums.append(obs)
                except KeyError:
                    pass
            obsnums = sorted(obsnums)
            observations.extend(obsnums)
            num_files.append(len(files_for_proposal))
            proposals.append(proposal)

    # Put the various information into a dictionary of results
    proposal_info = {}
    proposal_info['num_proposals'] = len(proposals)
    proposal_info['proposals'] = proposals
    proposal_info['thumbnail_paths'] = thumbnail_paths
    proposal_info['num_files'] = num_files
    proposal_info['observation_nums'] = observations

    return proposal_info


def get_rootnames_for_proposal(proposal):
    """Return a list of rootnames for the given proposal (all instruments)

    Parameters
    ----------
    proposal : int or str
        Proposal ID number

    Returns
    -------
    rootnames : list
        List of rootnames for the given instrument and proposal number
    """
    tap_service = vo.dal.TAPService("https://vao.stsci.edu/caomtap/tapservice.aspx")
    tap_results = tap_service.search(f"select observationID from dbo.CaomObservation where collection='JWST' and maxLevel=2 and prpID='{int(proposal)}'")
    prop_table = tap_results.to_table()
    rootnames = prop_table['observationID'].data
    return rootnames.compressed()


def get_thumbnails_all_instruments(parameters):
    """Return a list of thumbnails available in the filesystem for all
    instruments given requested MAST parameters and queried anomalies.

    Parameters
    ----------
    parameters: dict
        A dictionary containing keys of QUERY_CONFIG_KEYS, some of which are dictionaries:


    Returns
    -------
    thumbnails : list
        A list of thumbnails available in the filesystem for the
        given instrument.
    """

    anomalies = parameters[QUERY_CONFIG_KEYS.ANOMALIES]

    thumbnails_subset = []

    for inst in parameters[QUERY_CONFIG_KEYS.INSTRUMENTS]:
        # Make sure instruments are of the proper format (e.g. "Nircam")
        instrument = inst[0].upper() + inst[1:].lower()

        # Query MAST for all rootnames for the instrument
        service = "Mast.Jwst.Filtered.{}".format(instrument)

        if ((parameters[QUERY_CONFIG_KEYS.APERTURES][inst.lower()] == [])
                and (parameters[QUERY_CONFIG_KEYS.DETECTORS][inst.lower()] == [])
                and (parameters[QUERY_CONFIG_KEYS.FILTERS][inst.lower()] == [])
                and (parameters[QUERY_CONFIG_KEYS.EXP_TYPES][inst.lower()] == [])
                and (parameters[QUERY_CONFIG_KEYS.READ_PATTS][inst.lower()] == [])):  # noqa: W503
            params = {"columns": "*", "filters": []}
        else:
            query_filters = []
            if (parameters[QUERY_CONFIG_KEYS.APERTURES][inst.lower()] != []):
                if instrument != "Nircam":
                    query_filters.append({"paramName": "pps_aper", "values": parameters[QUERY_CONFIG_KEYS.APERTURES][inst.lower()]})
                if instrument == "Nircam":
                    query_filters.append({"paramName": "apername", "values": parameters[QUERY_CONFIG_KEYS.APERTURES][inst.lower()]})
            if (parameters[QUERY_CONFIG_KEYS.DETECTORS][inst.lower()] != []):
                query_filters.append({"paramName": "detector", "values": parameters[QUERY_CONFIG_KEYS.DETECTORS][inst.lower()]})
            if (parameters[QUERY_CONFIG_KEYS.FILTERS][inst.lower()] != []):
                query_filters.append({"paramName": "filter", "values": parameters[QUERY_CONFIG_KEYS.FILTERS][inst.lower()]})
            if (parameters[QUERY_CONFIG_KEYS.EXP_TYPES][inst.lower()] != []):
                query_filters.append({"paramName": "exp_type", "values": parameters[QUERY_CONFIG_KEYS.EXP_TYPES][inst.lower()]})
            if (parameters[QUERY_CONFIG_KEYS.READ_PATTS][inst.lower()] != []):
                query_filters.append({"paramName": "readpatt", "values": parameters[QUERY_CONFIG_KEYS.READ_PATTS][inst.lower()]})
            params = {"columns": "*",
                      "filters": query_filters}

        response = Mast.service_request_async(service, params)
        results = response[0].json()['data']

        inst_filenames = [result['filename'].split('.')[0] for result in results]
        inst_filenames = [filename for filename in inst_filenames if filename.split('_')[-1] not in IGNORED_SUFFIXES]

        # Get list of all thumbnails
        thumb_inventory = os.path.join(f"{THUMBNAIL_FILESYSTEM}", f"{THUMBNAIL_LISTFILE}_{inst.lower()}.txt")
        thumbnail_inst_list = retrieve_filelist(thumb_inventory)

        # Get subset of thumbnail images that match the filenames
        thumbnails_inst_subset = [os.path.basename(item) for item in thumbnail_inst_list if
                                  os.path.basename(item).split('_integ')[0] in inst_filenames]

        # Eliminate any duplicates
        thumbnails_inst_subset = list(set(thumbnails_inst_subset))
        thumbnails_subset.extend(thumbnails_inst_subset)

    # Determine whether or not queried anomalies are flagged
    final_subset = []

    if anomalies != {'miri': [], 'nirspec': [], 'niriss': [], 'nircam': [], 'fgs': []}:
        for thumbnail in thumbnails_subset:
            components = thumbnail.split('_')
            rootname = ''.join((components[0], '_', components[1], '_', components[2], '_', components[3]))
            try:
                instrument = filename_parser(thumbnail)['instrument']
                thumbnail_anomalies = get_current_flagged_anomalies(rootname, instrument)
                if thumbnail_anomalies:
                    for anomaly in anomalies[instrument.lower()]:
                        if anomaly.lower() in thumbnail_anomalies:
                            # thumbnail contains an anomaly selected in the query
                            final_subset.append(thumbnail)
            except KeyError:
                print("Error with thumbnail: ", thumbnail)
    else:
        # if no anomalies are flagged, return all thumbnails from query
        final_subset = thumbnails_subset

    return list(set(final_subset))


def get_thumbnails_by_instrument(inst):
    """Return a list of thumbnails available in the filesystem for the
    given instrument.

    Parameters
    ----------
    inst : str
        The instrument of interest (e.g. ``NIRCam``).

    Returns
    -------
    preview_images : list
        A list of thumbnails available in the filesystem for the
        given instrument.
    """
    # Get list of all thumbnails
    thumb_inventory = f'{THUMBNAIL_LISTFILE}_{inst.lower()}.txt'
    all_thumbnails = retrieve_filelist(os.path.join(THUMBNAIL_FILESYSTEM, thumb_inventory))

    thumbnails = []
    all_proposals = get_instrument_proposals(inst)
    for proposal in all_proposals:
        results = mast_query_filenames_by_instrument(inst, proposal)

        # Parse the results to get the rootnames
        filenames = [result['filename'].split('.')[0] for result in results]

        if len(filenames) > 0:
            # Get subset of preview images that match the filenames
            prop_thumbnails = [os.path.basename(item) for item in all_thumbnails if
                               os.path.basename(item).split('_integ')[0] in filenames]

            thumbnails.extend(prop_thumbnails)

    return thumbnails


def get_thumbnails_by_proposal(proposal):
    """Return a list of thumbnails available in the filesystem for the
    given ``proposal``.

    Parameters
    ----------
    proposal : str
        The one- to five-digit proposal number (e.g. ``88600``).

    Returns
    -------
    thumbnails : list
        A list of thumbnails available in the filesystem for the given
        ``proposal``.
    """

    proposal_string = '{:05d}'.format(int(proposal))
    thumbnails = glob.glob(os.path.join(THUMBNAIL_FILESYSTEM, 'jw{}'.format(proposal_string), '*'))
    thumbnails = [os.path.basename(thumbnail) for thumbnail in thumbnails]

    return thumbnails


def get_thumbnail_by_rootname(rootname):
    """Return the most appropriate existing thumbnail basename available in the filesystem for the given ``rootname``.
    We generate thumbnails only for 'rate' and 'dark' files.
    Check if these files exist in the thumbnail filesystem.
    In the case where neither rate nor dark thumbnails are present, revert to 'none'

    Parameters
    ----------
    rootname : str
        The rootname of interest (e.g.
        ``jw86600008001_02101_00007_guider2``).

    Returns
    -------
    thumbnail_basename : str
        A thumbnail_basename available in the filesystem for the given ``rootname``.
    """

    proposal = rootname.split('_')[0].split('jw')[-1][0:5]
    thumbnails = sorted(glob.glob(os.path.join(
        THUMBNAIL_FILESYSTEM,
        'jw{}'.format(proposal),
        '{}*'.format(rootname))))

    thumbnails = [os.path.basename(thumbnail) for thumbnail in thumbnails]
    thumbnail_basename = 'none'

    if len(thumbnails) > 0:
        preferred = [thumb for thumb in thumbnails if 'rate' in thumb]
        if len(preferred) == 0:
            preferred = [thumb for thumb in thumbnails if 'dark' in thumb]
        if len(preferred) > 0:
            thumbnail_basename = os.path.basename(preferred[0])

    return thumbnail_basename


def log_into_mast(request):
    """Login via astroquery.mast if user authenticated in web app.

    Parameters
    ----------
    request : HttpRequest object
        Incoming request from the webpage

    """
    if Mast.authenticated():
        return True

    # get the MAST access token if present
    access_token = str(get_mast_token(request))

    # authenticate with astroquery.mast if necessary
    # nosec comment added to ignore bandit security check
    if access_token != 'None':  # nosec
        Mast.login(token=access_token)
        return Mast.authenticated()
    else:
        return False


def proposal_rootnames_by_instrument(proposal):
    """Retrieve the rootnames for a given proposal for all instruments and return
    as a dictionary with instrument names as keys. Instruments not used in the proposal
    will not be present in the dictionary.

    proposal : int or str
        Proposal ID number

    Returns
    -------
    rootnames : dict
        Dictionary of rootnames with instrument names as keys
    """
    rootnames = {}
    for instrument in JWST_INSTRUMENT_NAMES:
        names = get_rootnames_for_instrument_proposal(instrument, proposal)
        if len(names) > 0:
            rootnames[instrument] = names
    return rootnames


def random_404_page():
    """Randomly select one of the various 404 templates for JWQL

    Returns
    -------
    random_template : str
        Filename of the selected template
    """
    templates = ['404_space.html', '404_spacecat.html']
    choose_page = np.random.choice(len(templates))
    random_template = templates[choose_page]

    return random_template


def retrieve_filelist(filename):
    """Return a list of all thumbnail files in the filesystem from
    a list file.

    Parameters
    ----------
    filename : str
        Name of a text file containing a list of files
    """
    with open(filename) as fobj:
        file_list = fobj.read().splitlines()
    return file_list


def text_scrape(prop_id):
    """Scrapes the Proposal Information Page.

    Parameters
    ----------
    prop_id : int
        Proposal ID

    Returns
    -------
    program_meta : dict
        Dictionary containing information about program
    """

    # Generate url
    url = 'http://www.stsci.edu/cgi-bin/get-proposal-info?id=' + str(prop_id) + '&submit=Go&observatory=JWST'
    html = BeautifulSoup(requests.get(url).text, 'lxml')
    not_available = "not available via this interface" in html.text

    program_meta = {}
    program_meta['prop_id'] = prop_id
    if not not_available:
        lines = html.findAll('p')
        lines = [str(line) for line in lines]

        program_meta['phase_two'] = '<a href=https://www.stsci.edu/jwst/phase2-public/{}.pdf target="_blank"> Phase Two</a>'

        if prop_id[0] == '0':
            program_meta['phase_two'] = program_meta['phase_two'].format(prop_id[1:])
        else:
            program_meta['phase_two'] = program_meta['phase_two'].format(prop_id)

        program_meta['phase_two'] = BeautifulSoup(program_meta['phase_two'], 'html.parser')

        links = html.findAll('a')
        proposal_type = links[0].contents[0]

        program_meta['prop_type'] = proposal_type

        # Scrape for titles/names/contact persons
        for line in lines:
            if 'Title' in line:
                start = line.find('</b>') + 4
                end = line.find('<', start)
                title = line[start:end]
                program_meta['title'] = title

            if 'Principal Investigator:' in line:
                start = line.find('</b>') + 4
                end = line.find('<', start)
                pi = line[start:end]
                program_meta['pi'] = pi

            if 'Program Coordinator' in line:
                start = line.find('</b>') + 4
                mid = line.find('<', start)
                end = line.find('>', mid) + 1
                pc = line[mid:end] + line[start:mid] + '</a>'
                program_meta['pc'] = pc

            if 'Contact Scientist' in line:
                start = line.find('</b>') + 4
                mid = line.find('<', start)
                end = line.find('>', mid) + 1
                cs = line[mid:end] + line[start:mid] + '</a>'
                program_meta['cs'] = BeautifulSoup(cs, 'html.parser')

            if 'Program Status' in line:
                start = line.find('<a')
                end = line.find('</a>')
                ps = line[start:end]

                # beautiful soupify text to build absolute link
                ps = BeautifulSoup(ps, 'html.parser')
                ps_link = ps('a')[0]
                ps_link['href'] = 'https://www.stsci.edu' + ps_link['href']
                ps_link['target'] = '_blank'
                program_meta['ps'] = ps_link
    else:
        program_meta['phase_two'] = 'N/A'
        program_meta['prop_type'] = 'N/A'
        program_meta['title'] = 'Proposal not available or does not exist'
        program_meta['pi'] = 'N/A'
        program_meta['pc'] = 'N/A'
        program_meta['cs'] = 'N/A'
        program_meta['ps'] = 'N/A'

    return program_meta


def thumbnails_ajax(inst, proposal, obs_num=None):
    """Generate a page that provides data necessary to render the
    ``thumbnails`` template.

    Parameters
    ----------
    inst : str
        Name of JWST instrument
    proposal : str (optional)
        Number of APT proposal to filter
    obs_num : str (optional)
        Observation number

    Returns
    -------
    data_dict : dict
        Dictionary of data needed for the ``thumbnails`` template
    """
    # generate the list of all obs of the proposal here, so that the list can be
    # properly packaged up and sent to the js scripts. but to do this, we need to call
    # get_rootnames_for_instrument_proposal, which is largely repeating the work done by
    # get_filenames_by_instrument above. can we use just get_rootnames? we would have to
    # filter results by obs_num after the call and after obs_list is created.
    # But we need the filename list below...hmmm...so maybe we need to do both
    all_rootnames = get_rootnames_for_instrument_proposal(inst, proposal)
    all_obs = []
    for root in all_rootnames:
        # Wrap in try/except because level 3 rootnames won't have an observation
        # number returned by the filename_parser. That's fine, we're not interested
        # in those files anyway.
        try:
            all_obs.append(filename_parser(root)['observation'])
        except KeyError:
            pass
    obs_list = sorted(list(set(all_obs)))

    # Get the available files for the instrument
    filenames, columns = get_filenames_by_instrument(inst, proposal, observation_id=obs_num, other_columns=['expstart', 'exp_type'])

    # Get set of unique rootnames
    rootnames = set(['_'.join(f.split('/')[-1].split('_')[:-1]) for f in filenames])

    # Initialize dictionary that will contain all needed data
    data_dict = {'inst': inst,
                 'file_data': dict()}
    exp_types = set()
    exp_groups = set()

    # Gather data for each rootname, and construct a list of all observations
    # in the proposal
    for rootname in rootnames:

        # Parse filename
        try:
            filename_dict = filename_parser(rootname)

            # Weed out file types that are not supported by generate_preview_images
            if 'stage_3' in filename_dict['filename_type']:
                continue

        except ValueError:
            # Temporary workaround for noncompliant files in filesystem
            filename_dict = {'activity': rootname[17:19],
                             'detector': rootname[26:],
                             'exposure_id': rootname[20:25],
                             'observation': rootname[7:10],
                             'parallel_seq_id': rootname[16],
                             'program_id': rootname[2:7],
                             'visit': rootname[10:13],
                             'visit_group': rootname[14:16],
                             'group_root': rootname[:26]}

        # Get list of available filenames and exposure start times. All files with a given
        # rootname will have the same exposure start time, so just keep the first.
<<<<<<< HEAD
        available_files = []
        exp_start = None
        exp_type = None
        for i, item in enumerate(filenames):
            if rootname in item:
                available_files.append(item)
                if exp_start is None:
                    exp_start = columns['expstart'][i]
                    exp_type = columns['exp_type'][i]
        exp_types.add(exp_type)
=======
        available_files = [item for item in filenames if rootname in item]
        exp_start = [expstart for fname, expstart in zip(filenames, columns['expstart']) if rootname in fname][0]
        exp_type = [exp_type for fname, exp_type in zip(filenames, columns['exp_type']) if rootname in fname][0]
        exp_types.append(exp_type)
>>>>>>> 60c46729

        # Viewed is stored by rootname in the Model db.  Save it with the data_dict
        # THUMBNAIL_FILTER_LOOK is boolean accessed according to a viewed flag
        try:
            root_file_info = RootFileInfo.objects.get(root_name=rootname)
            viewed = THUMBNAIL_FILTER_LOOK[root_file_info.viewed]
        except RootFileInfo.DoesNotExist:
            viewed = THUMBNAIL_FILTER_LOOK[0]

        # Add to list of all exposure groups
        exp_groups.add(filename_dict['group_root'])

        # Add data to dictionary
        data_dict['file_data'][rootname] = {}
        data_dict['file_data'][rootname]['filename_dict'] = filename_dict
        data_dict['file_data'][rootname]['available_files'] = available_files
        data_dict['file_data'][rootname]['viewed'] = viewed
        data_dict['file_data'][rootname]['exp_type'] = exp_type
        data_dict['file_data'][rootname]['thumbnail'] = get_thumbnail_by_rootname(rootname)

        try:
            data_dict['file_data'][rootname]['expstart'] = exp_start
            data_dict['file_data'][rootname]['expstart_iso'] = Time(exp_start, format='mjd').iso.split('.')[0]
        except (ValueError, TypeError) as e:
            logging.warning("Unable to populate exp_start info for {}".format(rootname))
            logging.warning(e)
        except KeyError:
            print("KeyError with get_expstart for {}".format(rootname))

    # Extract information for sorting with dropdown menus
    # (Don't include the proposal as a sorting parameter if the proposal has already been specified)
    detectors, proposals = [], []
    for rootname in list(data_dict['file_data'].keys()):
        proposals.append(data_dict['file_data'][rootname]['filename_dict']['program_id'])
        try:  # Some rootnames cannot parse out detectors
            detectors.append(data_dict['file_data'][rootname]['filename_dict']['detector'])
        except KeyError:
            pass

    if proposal is not None:
        dropdown_menus = {'detector': sorted(detectors),
                          'look': THUMBNAIL_FILTER_LOOK,
                          'exp_type': sorted(exp_types)}
    else:
        dropdown_menus = {'detector': sorted(detectors),
                          'proposal': sorted(proposals),
                          'look': THUMBNAIL_FILTER_LOOK,
                          'exp_type': sorted(exp_types)}

    data_dict['tools'] = MONITORS
    data_dict['dropdown_menus'] = dropdown_menus
    data_dict['prop'] = proposal

    # Order dictionary by descending expstart time.
    sorted_file_data = OrderedDict(sorted(data_dict['file_data'].items(),
                                   key=lambda x: getitem(x[1], 'expstart'), reverse=True))

    data_dict['file_data'] = sorted_file_data

    # Add list of observation numbers and group roots
    data_dict['obs_list'] = obs_list
    data_dict['exp_groups'] = sorted(exp_groups)

    return data_dict


def thumbnails_date_range_ajax(inst, observations, inclusive_start_time_mjd, exclusive_stop_time_mjd):
    """Generate a page that provides data necessary to render thumbnails for
    ``archive_date_range`` template.

    Parameters
    ----------
    inst : str
        Name of JWST instrument
    observations: list
        observation models to use to get filenames
    inclusive_start_time_mjd : float
        Start time in mjd format for date range
    exclusive_stop_time_mjd : float
        Stop time in mjd format for date range

    Returns
    -------
    data_dict : dict
        Dictionary of data needed for the ``thumbnails`` template
    """

    data_dict = {'inst': inst,
                 'file_data': dict()}
    exp_types = set()
    exp_groups = set()

    # Get the available files for the instrument
    for observation in observations:
        obs_num = observation.obsnum
        proposal = observation.proposal.prop_id
        filenames, columns = get_filenames_by_instrument(inst, proposal, observation_id=obs_num, other_columns=['expstart', 'exp_type'])
        # Get set of unique rootnames
        rootnames = set(['_'.join(f.split('/')[-1].split('_')[:-1]) for f in filenames])
        # Gather data for each rootname, and construct a list of all observations in the proposal
        for rootname in rootnames:
            # Parse filename
            try:
                filename_dict = filename_parser(rootname)

                # Weed out file types that are not supported by generate_preview_images
                if 'stage_3' in filename_dict['filename_type']:
                    continue

            except ValueError:
                # Temporary workaround for noncompliant files in filesystem
                filename_dict = {'activity': rootname[17:19],
                                 'detector': rootname[26:],
                                 'exposure_id': rootname[20:25],
                                 'observation': rootname[7:10],
                                 'parallel_seq_id': rootname[16],
                                 'program_id': rootname[2:7],
                                 'visit': rootname[10:13],
                                 'visit_group': rootname[14:16],
                                 'group_root': rootname[:26]}

            # Get list of available filenames and exposure start times. All files with a given
            # rootname will have the same exposure start time, so just keep the first.
            available_files = []
            exp_start = None
            exp_type = None
            for i, item in enumerate(filenames):
                if rootname in item:
                    available_files.append(item)
                    if exp_start is None:
                        exp_start = columns['expstart'][i]
                        exp_type = columns['exp_type'][i]

            if exp_start >= inclusive_start_time_mjd and exp_start < exclusive_stop_time_mjd:
                exp_types.add(exp_type)
                # Viewed is stored by rootname in the Model db.  Save it with the data_dict
                # THUMBNAIL_FILTER_LOOK is boolean accessed according to a viewed flag
                try:
                    root_file_info = RootFileInfo.objects.get(root_name=rootname)
                    viewed = THUMBNAIL_FILTER_LOOK[root_file_info.viewed]
                except RootFileInfo.DoesNotExist:
                    viewed = THUMBNAIL_FILTER_LOOK[0]

                # Add to list of all exposure groups
                exp_groups.add(filename_dict['group_root'])

                # Add data to dictionary
                data_dict['file_data'][rootname] = {}
                data_dict['file_data'][rootname]['filename_dict'] = filename_dict
                data_dict['file_data'][rootname]['available_files'] = available_files
                data_dict['file_data'][rootname]["viewed"] = viewed
                data_dict['file_data'][rootname]["exp_type"] = exp_type
                data_dict['file_data'][rootname]['thumbnail'] = get_thumbnail_by_rootname(rootname)

                try:
                    data_dict['file_data'][rootname]['expstart'] = exp_start
                    data_dict['file_data'][rootname]['expstart_iso'] = Time(exp_start, format='mjd').iso.split('.')[0]
                except (ValueError, TypeError) as e:
                    logging.warning("Unable to populate exp_start info for {}".format(rootname))
                    logging.warning(e)
                except KeyError:
                    print("KeyError with get_expstart for {}".format(rootname))

    # Extract information for sorting with dropdown menus
    # (Don't include the proposal as a sorting parameter if the proposal has already been specified)
    detectors, proposals = [], []
    for rootname in list(data_dict['file_data'].keys()):
        proposals.append(data_dict['file_data'][rootname]['filename_dict']['program_id'])
        try:  # Some rootnames cannot parse out detectors
            detectors.append(data_dict['file_data'][rootname]['filename_dict']['detector'])
        except KeyError:
            pass

    dropdown_menus = {'detector': sorted(detectors),
                      'proposal': sorted(proposals),
                      'look': THUMBNAIL_FILTER_LOOK,
                      'exp_type': sorted(set(exp_types))}

    data_dict['tools'] = MONITORS
    data_dict['dropdown_menus'] = dropdown_menus

    # Order dictionary by descending expstart time.
    sorted_file_data = OrderedDict(sorted(data_dict['file_data'].items(),
                                   key=lambda x: getitem(x[1], 'expstart'), reverse=True))

    data_dict['file_data'] = sorted_file_data
    data_dict['exp_groups'] = sorted(exp_groups)

    return data_dict


def thumbnails_query_ajax(rootnames, expstarts=None):
    """Generate a page that provides data necessary to render the
    ``thumbnails`` template.

    Parameters
    ----------
    rootnames : list of strings
        Rootname of APT proposal to filter
    expstarts : list
        Exposure start times from MAST (mjd)

    Returns
    -------
    data_dict : dict
        Dictionary of data needed for the ``thumbnails`` template
    """
    # Initialize dictionary that will contain all needed data
    data_dict = {'inst': 'all',
                 'file_data': dict()}
    exp_groups = set()

    # Gather data for each rootname
    for rootname in rootnames:
        # fit expected format for get_filenames_by_rootname()
        split_name = rootname.split("_")
        try:
            rootname = split_name[0] + '_' + split_name[1] + '_' + split_name[2] + '_' + split_name[3]
        except IndexError:
            continue

        # Parse filename
        try:
            filename_dict = filename_parser(rootname)
        except ValueError:
            continue

        # Add to list of all exposure groups
        exp_groups.add(filename_dict['group_root'])

        # Get list of available filenames
        available_files = get_filenames_by_rootname(rootname)

        # Add data to dictionary
        data_dict['file_data'][rootname] = {}
        try:
            data_dict['file_data'][rootname]['inst'] = JWST_INSTRUMENT_NAMES_MIXEDCASE[filename_parser(rootname)['instrument']]
        except KeyError:
            data_dict['file_data'][rootname]['inst'] = "MIRI"
            print("Warning: assuming instrument is MIRI")
        data_dict['file_data'][rootname]['filename_dict'] = filename_dict
        data_dict['file_data'][rootname]['available_files'] = available_files
        data_dict['file_data'][rootname]['expstart'] = get_expstart(data_dict['file_data'][rootname]['inst'], rootname)
        data_dict['file_data'][rootname]['suffixes'] = []
        data_dict['file_data'][rootname]['prop'] = rootname[2:7]
        for filename in available_files:
            try:
                suffix = filename_parser(filename)['suffix']
                data_dict['file_data'][rootname]['suffixes'].append(suffix)
            except ValueError:
                continue
        data_dict['file_data'][rootname]['thumbnail'] = get_thumbnail_by_rootname(rootname)

    # Extract information for sorting with dropdown menus
    try:
        detectors = [data_dict['file_data'][rootname]['filename_dict']['detector'] for
                     rootname in list(data_dict['file_data'].keys())]
    except KeyError:
        detectors = []
        for rootname in list(data_dict['file_data'].keys()):
            try:
                detector = data_dict['file_data'][rootname]['filename_dict']['detector']
                detectors.append(detector) if detector not in detectors else detectors
            except KeyError:
                detector = 'Unknown'
                detectors.append(detector) if detector not in detectors else detectors

    instruments = [data_dict['file_data'][rootname]['inst'].lower() for
                   rootname in list(data_dict['file_data'].keys())]
    proposals = [data_dict['file_data'][rootname]['filename_dict']['program_id'] for
                 rootname in list(data_dict['file_data'].keys())]

    dropdown_menus = {'instrument': instruments,
                      'detector': detectors,
                      'proposal': proposals}

    data_dict['tools'] = MONITORS
    data_dict['dropdown_menus'] = dropdown_menus
    data_dict['exp_groups'] = sorted(exp_groups)

    return data_dict<|MERGE_RESOLUTION|>--- conflicted
+++ resolved
@@ -1366,32 +1366,6 @@
 
     return preview_images
 
-def get_proposals_by_category(instrument):
-    """Return a dictionary of program numbers based on category type
-    Parameters
-    ----------
-    instrument : str
-        Name of the JWST instrument, with first letter capitalized
-        (e.g. ``Fgs``)
-    Returns
-    -------
-    category_sorted_dict : dict
-        Dictionary with category as the key and a list of program id's as the value
-    """
-
-    service = "Mast.Jwst.Filtered.{}".format(instrument)
-    params = {"columns": "program, category",
-              "filters": []}
-    response = Mast.service_request_async(service, params)
-    results = response[0].json()['data']
-
-    # Get all unique dictionaries
-    unique_results = list(map(dict, set(tuple(sorted(sub.items())) for sub in results)))
-
-    # Make a dictionary of {program: category} to pull from
-    proposals_by_category = {d['program']:d['category'] for d in unique_results}
-
-    return proposals_by_category
 
 def get_proposals_by_category(instrument):
     """Return a dictionary of program numbers based on category type
@@ -1925,7 +1899,6 @@
 
         # Get list of available filenames and exposure start times. All files with a given
         # rootname will have the same exposure start time, so just keep the first.
-<<<<<<< HEAD
         available_files = []
         exp_start = None
         exp_type = None
@@ -1936,12 +1909,6 @@
                     exp_start = columns['expstart'][i]
                     exp_type = columns['exp_type'][i]
         exp_types.add(exp_type)
-=======
-        available_files = [item for item in filenames if rootname in item]
-        exp_start = [expstart for fname, expstart in zip(filenames, columns['expstart']) if rootname in fname][0]
-        exp_type = [exp_type for fname, exp_type in zip(filenames, columns['exp_type']) if rootname in fname][0]
-        exp_types.append(exp_type)
->>>>>>> 60c46729
 
         # Viewed is stored by rootname in the Model db.  Save it with the data_dict
         # THUMBNAIL_FILTER_LOOK is boolean accessed according to a viewed flag
