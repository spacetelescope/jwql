"""Various functions to collect data to be used by the ``views`` of the
``jwql`` app.

This module contains several functions that assist in collecting and
producing various data to be rendered in ``views.py`` for use by the
``jwql`` app.

Authors
-------

    - Lauren Chambers
    - Matthew Bourque

Use
---

    The functions within this module are intended to be imported and
    used by ``views.py``, e.g.:

    ::
        from .data_containers import get_proposal_info
"""

import copy
import glob
import os
import re
import tempfile

from astropy.io import fits
from astropy.table import Table
from astropy.time import Time
from django.conf import settings
import numpy as np

# astroquery.mast import that depends on value of auth_mast
# this import has to be made before any other import of astroquery.mast
from jwql.utils.utils import get_config, filename_parser, check_config_for_key
check_config_for_key('auth_mast')
auth_mast = get_config()['auth_mast']
mast_flavour = '.'.join(auth_mast.split('.')[1:])
from astropy import config
conf = config.get_config('astroquery')
conf['mast'] = {'server': 'https://{}'.format(mast_flavour)}
from astroquery.mast import Mast
from jwedb.edb_interface import mnemonic_inventory

from jwql.database import database_interface as di
from jwql.edb.engineering_database import get_mnemonic, get_mnemonic_info
from jwql.instrument_monitors.miri_monitors.data_trending import dashboard as miri_dash
from jwql.instrument_monitors.nirspec_monitors.data_trending import dashboard as nirspec_dash
from jwql.jwql_monitors import monitor_cron_jobs
from jwql.utils.utils import ensure_dir_exists, filesystem_path
from jwql.utils.constants import MONITORS, JWST_INSTRUMENT_NAMES_MIXEDCASE
from jwql.utils.preview_image import PreviewImage
from jwql.utils.credentials import get_mast_token
from .forms import MnemonicSearchForm, MnemonicQueryForm, MnemonicExplorationForm


__location__ = os.path.realpath(os.path.join(os.getcwd(), os.path.dirname(__file__)))
PROPRIETARY_FILESYSTEM_DIR = get_config()['proprietary_filesystem']
PUBLIC_FILESYSTEM_DIR = get_config()['public_filesystem']
PREVIEW_IMAGE_FILESYSTEM = os.path.join(get_config()['jwql_dir'], 'preview_images')
THUMBNAIL_FILESYSTEM = os.path.join(get_config()['jwql_dir'], 'thumbnails')
PACKAGE_DIR = os.path.dirname(__location__.split('website')[0])
REPO_DIR = os.path.split(PACKAGE_DIR)[0]


def data_trending():
    """Container for Miri datatrending dashboard and components

    Returns
    -------
    variables : int
        nonsense
    dashboard : list
        A list containing the JavaScript and HTML content for the
        dashboard
    """
    dashboard, variables = miri_dash.data_trending_dashboard()

    return variables, dashboard


def nirspec_trending():
    """Container for Miri datatrending dashboard and components

    Returns
    -------
    variables : int
        nonsense
    dashboard : list
        A list containing the JavaScript and HTML content for the
        dashboard
    """
    dashboard, variables = nirspec_dash.data_trending_dashboard()

    return variables, dashboard


def get_acknowledgements():
    """Returns a list of individuals who are acknowledged on the
    ``about`` page.

    The list is generated by reading in the contents of the ``jwql``
    ``README`` file.  In this way, the website will automatically
    update with updates to the ``README`` file.

    Returns
    -------
    acknowledgements : list
        A list of individuals to be acknowledged.
    """

    # Locate README file
    readme_file = os.path.join(REPO_DIR, 'README.md')

    # Get contents of the README file
    with open(readme_file, 'r') as f:
        data = f.readlines()

    # Find where the acknowledgements start
    for i, line in enumerate(data):
        if 'Acknowledgments' in line:
            index = i

    # Parse out the list of individuals
    acknowledgements = data[index + 1:]
    acknowledgements = [item.strip().replace('- ', '').split(' [@')[0].strip()
                        for item in acknowledgements]

    return acknowledgements


def get_all_proposals():
    """Return a list of all proposals that exist in the filesystem.

    Returns
    -------
    proposals : list
        A list of proposal numbers for all proposals that exist in the
        filesystem
    """

    proposals = glob.glob(os.path.join(PROPRIETARY_FILESYSTEM_DIR, '*'))
    proposals.extend(glob.glob(os.path.join(PUBLIC_FILESYSTEM_DIR, '*')))
    proposals = [proposal.split('jw')[-1] for proposal in proposals]
    proposals = [proposal for proposal in proposals if len(proposal) == 5]

    return proposals


def get_current_flagged_anomalies(rootname):
    """Return a list of currently flagged anomalies for the given
    ``rootname``

    Parameters
    ----------
    rootname : str
        The rootname of interest (e.g.
        ``jw86600008001_02101_00001_guider2/``)

    Returns
    -------
    current_anomalies : list
        A list of currently flagged anomalies for the given ``rootname``
        (e.g. ``['snowball', 'crosstalk']``)
    """

    query = di.session.query(di.Anomaly).filter(di.Anomaly.rootname == rootname).order_by(di.Anomaly.flag_date.desc()).limit(1)
    all_records = query.data_frame
    if not all_records.empty:
        current_anomalies = [col for col, val in np.sum(all_records, axis=0).items() if val]
    else:
        current_anomalies = []

    return current_anomalies


def get_dashboard_components():
    """Build and return dictionaries containing components and html
    needed for the dashboard.

    Returns
    -------
    dashboard_components : dict
        A dictionary containing components needed for the dashboard.
    dashboard_html : dict
        A dictionary containing full HTML needed for the dashboard.
    """

    output_dir = get_config()['outputs']
    name_dict = {'': '',
                 'monitor_mast': 'Database Monitor',
                 'monitor_filesystem': 'Filesystem Monitor'}

    # Run the cron job monitor to produce an updated table
    monitor_cron_jobs.status(production_mode=True)

    # Build dictionary of Bokeh components from files in the output directory
    dashboard_components = {}
    for dir_name, _, file_list in os.walk(output_dir):
        monitor_name = os.path.basename(dir_name)

        # Only continue if the dashboard knows how to build that monitor
        if monitor_name in name_dict.keys():
            formatted_monitor_name = name_dict[monitor_name]
            dashboard_components[formatted_monitor_name] = {}
            for fname in file_list:
                if 'component' in fname:
                    full_fname = '{}/{}'.format(monitor_name, fname)
                    plot_name = fname.split('_component')[0]

                    # Generate formatted plot name
                    formatted_plot_name = plot_name.title().replace('_', ' ')
                    for lowercase, mixed_case in JWST_INSTRUMENT_NAMES_MIXEDCASE.items():
                        formatted_plot_name = formatted_plot_name.replace(lowercase.capitalize(),
                                                                          mixed_case)
                    formatted_plot_name = formatted_plot_name.replace('Jwst', 'JWST')
                    formatted_plot_name = formatted_plot_name.replace('Caom', 'CAOM')

                    # Get the div
                    html_file = full_fname.split('.')[0] + '.html'
                    with open(os.path.join(output_dir, html_file), 'r') as f:
                        div = f.read()

                    # Get the script
                    js_file = full_fname.split('.')[0] + '.js'
                    with open(os.path.join(output_dir, js_file), 'r') as f:
                        script = f.read()

                    # Save to dictionary
                    dashboard_components[formatted_monitor_name][formatted_plot_name] = [div, script]

    # Add HTML that cannot be saved as components to the dictionary
    with open(os.path.join(output_dir, 'monitor_cron_jobs', 'cron_status_table.html'), 'r') as f:
        cron_status_table_html = f.read()
    dashboard_html = {}
    dashboard_html['Cron Job Monitor'] = cron_status_table_html

    return dashboard_components, dashboard_html


def get_edb_components(request):
    """Return dictionary with content needed for the EDB page.

    Parameters
    ----------
    request : HttpRequest object
        Incoming request from the webpage

    Returns
    -------
    edb_components : dict
        Dictionary with the required components

    """
    mnemonic_name_search_result = {}
    mnemonic_query_result = {}
    mnemonic_query_result_plot = None
    mnemonic_exploration_result = None

    # If this is a POST request, we need to process the form data
    if request.method == 'POST':

        if 'mnemonic_name_search' in request.POST.keys():
            # authenticate with astroquery.mast if necessary
            logged_in = log_into_mast(request)

            mnemonic_name_search_form = MnemonicSearchForm(request.POST, logged_in=logged_in,
                                                           prefix='mnemonic_name_search')

            if mnemonic_name_search_form.is_valid():
                mnemonic_identifier = mnemonic_name_search_form['search'].value()
                if mnemonic_identifier is not None:
                    mnemonic_name_search_result = get_mnemonic_info(mnemonic_identifier)

            # create forms for search fields not clicked
            mnemonic_query_form = MnemonicQueryForm(prefix='mnemonic_query')
            mnemonic_exploration_form = MnemonicExplorationForm(prefix='mnemonic_exploration')

        elif 'mnemonic_query' in request.POST.keys():
            # authenticate with astroquery.mast if necessary
            logged_in = log_into_mast(request)

            mnemonic_query_form = MnemonicQueryForm(request.POST, logged_in=logged_in,
                                                    prefix='mnemonic_query')

            # proceed only if entries make sense
            if mnemonic_query_form.is_valid():
                mnemonic_identifier = mnemonic_query_form['search'].value()
                start_time = Time(mnemonic_query_form['start_time'].value(), format='iso')
                end_time = Time(mnemonic_query_form['end_time'].value(), format='iso')

                if mnemonic_identifier is not None:
                    mnemonic_query_result = get_mnemonic(mnemonic_identifier, start_time, end_time)
                    mnemonic_query_result_plot = mnemonic_query_result.bokeh_plot()

                    # generate table download in web app
                    result_table = mnemonic_query_result.data

                    # save file locally to be available for download
                    static_dir = os.path.join(settings.BASE_DIR, 'static')
                    ensure_dir_exists(static_dir)
                    file_name_root = 'mnemonic_query_result_table'
                    file_for_download = '{}.csv'.format(file_name_root)
                    path_for_download = os.path.join(static_dir, file_for_download)

                    # add meta data to saved table
                    comments = []
                    comments.append('DMS EDB query of {}:'.format(mnemonic_identifier))
                    for key, value in mnemonic_query_result.info.items():
                        comments.append('{} = {}'.format(key, str(value)))
                    result_table.meta['comments'] = comments
                    comments.append(' ')
                    comments.append('Start time {}'.format(start_time.isot))
                    comments.append('End time   {}'.format(end_time.isot))
                    comments.append('Number of rows {}'.format(len(result_table)))
                    comments.append(' ')
                    result_table.write(path_for_download, format='ascii.fixed_width',
                                       overwrite=True, delimiter=',', bookend=False)
                    mnemonic_query_result.file_for_download = file_for_download

            # create forms for search fields not clicked
            mnemonic_name_search_form = MnemonicSearchForm(prefix='mnemonic_name_search')
            mnemonic_exploration_form = MnemonicExplorationForm(prefix='mnemonic_exploration')

        elif 'mnemonic_exploration' in request.POST.keys():
            mnemonic_exploration_form = MnemonicExplorationForm(request.POST,
                                                                prefix='mnemonic_exploration')
            if mnemonic_exploration_form.is_valid():
                mnemonic_exploration_result, meta = mnemonic_inventory()

                # loop over filled fields and implement simple AND logic
                for field in mnemonic_exploration_form.fields:
                    field_value = mnemonic_exploration_form[field].value()
                    if field_value != '':
                        column_name = mnemonic_exploration_form[field].label

                        # matching indices in table (case-insensitive)
                        index = [
                            i for i, item in enumerate(mnemonic_exploration_result[column_name]) if
                            re.search(field_value, item, re.IGNORECASE)
                        ]
                        mnemonic_exploration_result = mnemonic_exploration_result[index]

                mnemonic_exploration_result.n_rows = len(mnemonic_exploration_result)

                # generate tables for display and download in web app
                display_table = copy.deepcopy(mnemonic_exploration_result)

                # temporary html file,
                # see http://docs.astropy.org/en/stable/_modules/astropy/table/
                tmpdir = tempfile.mkdtemp()
                file_name_root = 'mnemonic_exploration_result_table'
                path_for_html = os.path.join(tmpdir, '{}.html'.format(file_name_root))
                with open(path_for_html, 'w') as tmp:
                    display_table.write(tmp, format='jsviewer')
                mnemonic_exploration_result.html_file_content = open(path_for_html, 'r').read()

                # pass on meta data to have access to total number of mnemonics
                mnemonic_exploration_result.meta = meta

                # save file locally to be available for download
                static_dir = os.path.join(settings.BASE_DIR, 'static')
                ensure_dir_exists(static_dir)
                file_for_download = '{}.csv'.format(file_name_root)
                path_for_download = os.path.join(static_dir, file_for_download)
                display_table.write(path_for_download, format='ascii.fixed_width',
                                    overwrite=True, delimiter=',', bookend=False)
                mnemonic_exploration_result.file_for_download = file_for_download

                if mnemonic_exploration_result.n_rows == 0:
                    mnemonic_exploration_result = 'empty'

            # create forms for search fields not clicked
            mnemonic_name_search_form = MnemonicSearchForm(prefix='mnemonic_name_search')
            mnemonic_query_form = MnemonicQueryForm(prefix='mnemonic_query')

    else:
        mnemonic_name_search_form = MnemonicSearchForm(prefix='mnemonic_name_search')
        mnemonic_query_form = MnemonicQueryForm(prefix='mnemonic_query')
        mnemonic_exploration_form = MnemonicExplorationForm(prefix='mnemonic_exploration')

    edb_components = {'mnemonic_query_form': mnemonic_query_form,
                      'mnemonic_query_result': mnemonic_query_result,
                      'mnemonic_query_result_plot': mnemonic_query_result_plot,
                      'mnemonic_name_search_form': mnemonic_name_search_form,
                      'mnemonic_name_search_result': mnemonic_name_search_result,
                      'mnemonic_exploration_form': mnemonic_exploration_form,
                      'mnemonic_exploration_result': mnemonic_exploration_result}

    return edb_components


def get_expstart(rootname):
    """Return the exposure start time (``expstart``) for the given
    group of files.

    The ``expstart`` is gathered from a query to the
    ``astroquery.mast`` service.

    Parameters
    ----------
    rootname : str
        The rootname of the observation of interest (e.g.
        ``jw86700006001_02101_00006_guider1``).

    Returns
    -------
    expstart : float
        The exposure start time of the observation (in MJD).
    """

    return 5000.00


def get_filenames_by_instrument(instrument):
    """Returns a list of paths to files that match the given
    ``instrument``.

    Parameters
    ----------
    instrument : str
        The instrument of interest (e.g. `FGS`).

    Returns
    -------
    filepaths : list
        A list of full paths to the files that match the given
        instrument.
    """

    # Query files from MAST database
    # filepaths, filenames = DatabaseConnection('MAST', instrument=instrument).\
    #     get_files_for_instrument(instrument)

    # Find all of the matching files in filesytem
    # (TEMPORARY WHILE THE MAST STUFF IS BEING WORKED OUT)
    instrument_match = {'FGS': 'guider',
                        'MIRI': 'mir',
                        'NIRCam': 'nrc',
                        'NIRISS': 'nis',
                        'NIRSpec': 'nrs'}
    search_filepath_proprietary = os.path.join(PROPRIETARY_FILESYSTEM_DIR, '*', '*', '*.fits')
    search_filepath_public = os.path.join(PUBLIC_FILESYSTEM_DIR, '*', '*', '*.fits')
    filepaths = [f for f in glob.glob(search_filepath_proprietary) if instrument_match[instrument] in f]
    filepaths.extend([f for f in glob.glob(search_filepath_public) if instrument_match[instrument] in f])

    return filepaths


def get_filenames_by_proposal(proposal):
    """Return a list of filenames that are available in the filesystem
    for the given ``proposal``.

    Parameters
    ----------
    proposal : str
        The one- to five-digit proposal number (e.g. ``88600``).

    Returns
    -------
    filenames : list
        A list of filenames associated with the given ``proposal``.
    """

    proposal_string = '{:05d}'.format(int(proposal))
    filenames = sorted(glob.glob(os.path.join(PROPRIETARY_FILESYSTEM_DIR, 'jw{}'.format(proposal_string), '*')))
    filenames.extend(sorted(glob.glob(os.path.join(PUBLIC_FILESYSTEM_DIR, 'jw{}'.format(proposal_string), '*'))))
    filenames = [os.path.basename(filename) for filename in filenames]

    return filenames


def get_filenames_by_rootname(rootname):
    """Return a list of filenames available in the filesystem that
    are part of the given ``rootname``.

    Parameters
    ----------
    rootname : str
        The rootname of interest (e.g. ``jw86600008001_02101_00007_guider2``).

    Returns
    -------
    filenames : list
        A list of filenames associated with the given ``rootname``.
    """

    proposal = rootname.split('_')[0].split('jw')[-1][0:5]
    filenames = sorted(glob.glob(os.path.join(PROPRIETARY_FILESYSTEM_DIR, 'jw{}'.format(proposal), '*', '{}*'.format(rootname))))
    filenames.extend(sorted(glob.glob(os.path.join(PUBLIC_FILESYSTEM_DIR, 'jw{}'.format(proposal), '*', '{}*'.format(rootname)))))
    filenames = [os.path.basename(filename) for filename in filenames]

    return filenames


def get_header_info(filename):
    """Return the header information for a given ``filename``.

    Parameters
    ----------
    filename : str
        The name of the file of interest (e.g.
        ``'jw86600008001_02101_00007_guider2_uncal.fits'``).

    Returns
    -------
    header : str
        The primary FITS header for the given ``filename``.
    """

<<<<<<< HEAD
    filepath = filesystem_path(filename)
    header = fits.getheader(filepath, ext=0).tostring(sep='\n')
=======
    # Initialize dictionary to store header information
    header_info = {}
>>>>>>> b0ae37bb

    # Open the file
    fits_filepath = os.path.join(FILESYSTEM_DIR, filename[:7], '{}.fits'.format(filename))
    hdulist = fits.open(fits_filepath)

    # Extract header information from file
    for ext in range(0, len(hdulist)):

        # Initialize dictionary to store header information for particular extension
        header_info[ext] = {}

        # Get header
        header = fits.getheader(fits_filepath, ext=ext)

        # Determine the extension name
        if ext == 0:
            header_info[ext]['EXTNAME'] = 'PRIMARY'
        else:
            header_info[ext]['EXTNAME'] = header['EXTNAME']

        # Get list of keywords and values
        exclude_list = ['', 'COMMENT']
        header_info[ext]['keywords'] = [item for item in list(header.keys()) if item not in exclude_list]
        header_info[ext]['values'] = []
        for key in header_info[ext]['keywords']:
            header_info[ext]['values'].append(hdulist[ext].header[key])

    # Close the file
    hdulist.close()

    # Build tables
    for ext in header_info:
        table = Table([header_info[ext]['keywords'], header_info[ext]['values']], names=('Key', 'Value'))
        temp_path_for_html = os.path.join(tempfile.mkdtemp(), '{}_table.html'.format(header_info[ext]['EXTNAME']))
        with open(temp_path_for_html, 'w') as f:
            table.write(f, format='jsviewer', jskwargs={'display_length': 20})
        header_info[ext]['table'] = open(temp_path_for_html, 'r').read()

    return header_info


def get_image_info(file_root, rewrite):
    """Build and return a dictionary containing information for a given
    ``file_root``.

    Parameters
    ----------
    file_root : str
        The rootname of the file of interest (e.g.
        ``jw86600008001_02101_00007_guider2``).
    rewrite : bool
        ``True`` if the corresponding JPEG needs to be rewritten,
        ``False`` if not.

    Returns
    -------
    image_info : dict
        A dictionary containing various information for the given
        ``file_root``.
    """

    # Initialize dictionary to store information
    image_info = {}
    image_info['all_jpegs'] = []
    image_info['suffixes'] = []
    image_info['num_ints'] = {}

    preview_dir = os.path.join(get_config()['jwql_dir'], 'preview_images')

    # Find all of the matching files
    subdir1 = file_root[:7]
    subdir2 = file_root.split('_')[0]
    search_filepath_proprietary = os.path.join(PROPRIETARY_FILESYSTEM_DIR, subdir1, subdir2, file_root + '*.fits')
    search_filepath_public = os.path.join(PUBLIC_FILESYSTEM_DIR, subdir1, subdir2, file_root + '*.fits')
    image_info['all_files'] = glob.glob(search_filepath_proprietary)
    image_info['all_files'].extend(glob.glob(search_filepath_public))

    for file in image_info['all_files']:

        # Get suffix information
        suffix = os.path.basename(file).split('_')[4].split('.')[0]
        image_info['suffixes'].append(suffix)

        # Determine JPEG file location
        jpg_dir = os.path.join(preview_dir, subdir1)
        jpg_filename = os.path.basename(os.path.splitext(file)[0] + '_integ0.jpg')
        jpg_filepath = os.path.join(jpg_dir, jpg_filename)

        # Check that a jpg does not already exist. If it does (and rewrite=False),
        # just call the existing jpg file
        if os.path.exists(jpg_filepath) and not rewrite:
            pass

        # If it doesn't, make it using the preview_image module
        else:
            if not os.path.exists(jpg_dir):
                os.makedirs(jpg_dir)
            im = PreviewImage(file, 'SCI')
            im.preview_output_directory = jpg_dir
            im.thumbnail_output_directory = jpg_dir.replace('preview_images', 'thumbnails')
            im.make_image()

        # Record how many integrations there are per filetype
        search_jpgs = os.path.join(preview_dir, subdir1,
                                   file_root + '_{}_integ*.jpg'.format(suffix))
        num_jpgs = len(glob.glob(search_jpgs))
        image_info['num_ints'][suffix] = num_jpgs

        image_info['all_jpegs'].append(jpg_filepath)

    return image_info


def get_instrument_proposals(instrument):
    """Return a list of proposals for the given instrument

    Parameters
    ----------
    instrument : str
        Name of the JWST instrument, with first letter capitalized
        (e.g. ``Fgs``)

    Returns
    -------
    proposals : list
        List of proposals for the given instrument
    """

    service = "Mast.Jwst.Filtered.{}".format(instrument)
    params = {"columns": "program",
              "filters": []}
    response = Mast.service_request_async(service, params)
    results = response[0].json()['data']
    proposals = list(set(result['program'] for result in results))

    return proposals


def get_preview_images_by_instrument(inst):
    """Return a list of preview images available in the filesystem for
    the given instrument.

    Parameters
    ----------
    inst : str
        The instrument of interest (e.g. ``NIRCam``).

    Returns
    -------
    preview_images : list
        A list of preview images available in the filesystem for the
        given instrument.
    """

    # Make sure the instrument is of the proper format (e.g. "Nircam")
    instrument = inst[0].upper() + inst[1:].lower()

    # Query MAST for all rootnames for the instrument
    service = "Mast.Jwst.Filtered.{}".format(instrument)
    params = {"columns": "filename",
              "filters": []}
    response = Mast.service_request_async(service, params)
    results = response[0].json()['data']

    # Parse the results to get the rootnames
    filenames = [result['filename'].split('.')[0] for result in results]

    # Get list of all preview_images
    preview_images = glob.glob(os.path.join(PREVIEW_IMAGE_FILESYSTEM, '*', '*.jpg'))

    # Get subset of preview images that match the filenames
    preview_images = [os.path.basename(item) for item in preview_images if
                      os.path.basename(item).split('_integ')[0] in filenames]

    # Return only

    return preview_images


def get_preview_images_by_proposal(proposal):
    """Return a list of preview images available in the filesystem for
    the given ``proposal``.

    Parameters
    ----------
    proposal : str
        The one- to five-digit proposal number (e.g. ``88600``).

    Returns
    -------
    preview_images : list
        A list of preview images available in the filesystem for the
        given ``proposal``.
    """

    proposal_string = '{:05d}'.format(int(proposal))
    preview_images = glob.glob(os.path.join(PREVIEW_IMAGE_FILESYSTEM, 'jw{}'.format(proposal_string), '*'))
    preview_images = [os.path.basename(preview_image) for preview_image in preview_images]

    return preview_images


def get_preview_images_by_rootname(rootname):
    """Return a list of preview images available in the filesystem for
    the given ``rootname``.

    Parameters
    ----------
    rootname : str
        The rootname of interest (e.g. ``jw86600008001_02101_00007_guider2``).

    Returns
    -------
    preview_images : list
        A list of preview images available in the filesystem for the
        given ``rootname``.
    """

    proposal = rootname.split('_')[0].split('jw')[-1][0:5]
    preview_images = sorted(glob.glob(os.path.join(
        PREVIEW_IMAGE_FILESYSTEM,
        'jw{}'.format(proposal),
        '{}*'.format(rootname))))
    preview_images = [os.path.basename(preview_image) for preview_image in preview_images]

    return preview_images


def get_proposal_info(filepaths):
    """Builds and returns a dictionary containing various information
    about the proposal(s) that correspond to the given ``filepaths``.

    The information returned contains such things as the number of
    proposals, the paths to the corresponding thumbnails, and the total
    number of files.

    Parameters
    ----------
    filepaths : list
        A list of full paths to files of interest.

    Returns
    -------
    proposal_info : dict
        A dictionary containing various information about the
        proposal(s) and files corresponding to the given ``filepaths``.
    """

    proposals = list(set([f.split('/')[-1][2:7] for f in filepaths]))
    thumbnail_dir = os.path.join(get_config()['jwql_dir'], 'thumbnails')
    thumbnail_paths = []
    num_files = []
    for proposal in proposals:
        thumbnail_search_filepath = os.path.join(
            thumbnail_dir, 'jw{}'.format(proposal), 'jw{}*rate*.thumb'.format(proposal)
        )
        thumbnail = glob.glob(thumbnail_search_filepath)
        if len(thumbnail) > 0:
            thumbnail = thumbnail[0]
            thumbnail = '/'.join(thumbnail.split('/')[-2:])
        thumbnail_paths.append(thumbnail)

        fits_search_filepath_proprietary = os.path.join(PROPRIETARY_FILESYSTEM_DIR, 'jw{}'.format(proposal), '*', 'jw{}*.fits'.format(proposal))
        fits_search_filepath_public = os.path.join(PUBLIC_FILESYSTEM_DIR, 'jw{}'.format(proposal), '*', 'jw{}*.fits'.format(proposal))
        fits_files = glob.glob(fits_search_filepath_proprietary)
        fits_files.extend(glob.glob(fits_search_filepath_public))
        num_files.append(len(fits_files))

    # Put the various information into a dictionary of results
    proposal_info = {}
    proposal_info['num_proposals'] = len(proposals)
    proposal_info['proposals'] = proposals
    proposal_info['thumbnail_paths'] = thumbnail_paths
    proposal_info['num_files'] = num_files

    return proposal_info


def get_thumbnails_by_instrument(inst):
    """Return a list of thumbnails available in the filesystem for the
    given instrument.

    Parameters
    ----------
    inst : str
        The instrument of interest (e.g. ``NIRCam``).

    Returns
    -------
    preview_images : list
        A list of thumbnails available in the filesystem for the
        given instrument.
    """

    # Make sure the instrument is of the proper format (e.g. "Nircam")
    instrument = inst[0].upper() + inst[1:].lower()

    # Query MAST for all rootnames for the instrument
    service = "Mast.Jwst.Filtered.{}".format(instrument)
    params = {"columns": "filename",
              "filters": []}
    response = Mast.service_request_async(service, params)
    results = response[0].json()['data']

    # Parse the results to get the rootnames
    filenames = [result['filename'].split('.')[0] for result in results]

    # Get list of all thumbnails
    thumbnails = glob.glob(os.path.join(THUMBNAIL_FILESYSTEM, '*', '*.thumb'))

    # Get subset of preview images that match the filenames
    thumbnails = [os.path.basename(item) for item in thumbnails if
                  os.path.basename(item).split('_integ')[0] in filenames]

    return thumbnails


def get_thumbnails_by_proposal(proposal):
    """Return a list of thumbnails available in the filesystem for the
    given ``proposal``.

    Parameters
    ----------
    proposal : str
        The one- to five-digit proposal number (e.g. ``88600``).

    Returns
    -------
    thumbnails : list
        A list of thumbnails available in the filesystem for the given
        ``proposal``.
    """

    proposal_string = '{:05d}'.format(int(proposal))
    thumbnails = glob.glob(os.path.join(THUMBNAIL_FILESYSTEM, 'jw{}'.format(proposal_string), '*'))
    thumbnails = [os.path.basename(thumbnail) for thumbnail in thumbnails]

    return thumbnails


def get_thumbnails_by_rootname(rootname):
    """Return a list of preview images available in the filesystem for
    the given ``rootname``.

    Parameters
    ----------
    rootname : str
        The rootname of interest (e.g. ``jw86600008001_02101_00007_guider2``).

    Returns
    -------
    thumbnails : list
        A list of preview images available in the filesystem for the
        given ``rootname``.
    """

    proposal = rootname.split('_')[0].split('jw')[-1][0:5]
    thumbnails = sorted(glob.glob(os.path.join(
        THUMBNAIL_FILESYSTEM,
        'jw{}'.format(proposal),
        '{}*'.format(rootname))))

    thumbnails = [os.path.basename(thumbnail) for thumbnail in thumbnails]

    return thumbnails


def log_into_mast(request):
    """Login via astroquery.mast if user authenticated in web app.

    Parameters
    ----------
    request : HttpRequest object
        Incoming request from the webpage

    """
    if Mast.authenticated():
        return True

    # get the MAST access token if present
    access_token = str(get_mast_token(request))

    # authenticate with astroquery.mast if necessary
    if access_token != 'None':
        Mast.login(token=access_token)
        return Mast.authenticated()
    else:
        return False


def random_404_page():
    """Randomly select one of the various 404 templates for JWQL

    Returns
    -------
    random_template : str
        Filename of the selected template
    """
    templates = ['404_space.html', '404_spacecat.html']
    choose_page = np.random.choice(len(templates))
    random_template = templates[choose_page]

    return random_template


def thumbnails_ajax(inst, proposal=None):
    """Generate a page that provides data necessary to render the
    ``thumbnails`` template.

    Parameters
    ----------
    inst : str
        Name of JWST instrument
    proposal : str (optional)
        Number of APT proposal to filter

    Returns
    -------
    data_dict : dict
        Dictionary of data needed for the ``thumbnails`` template
    """

    # Get the available files for the instrument
    filepaths = get_filenames_by_instrument(inst)

    # Get set of unique rootnames
    rootnames = set(['_'.join(f.split('/')[-1].split('_')[:-1]) for f in filepaths])

    # If the proposal is specified (i.e. if the page being loaded is
    # an archive page), only collect data for given proposal
    if proposal is not None:
        proposal_string = '{:05d}'.format(int(proposal))
        rootnames = [rootname for rootname in rootnames if rootname[2:7] == proposal_string]

    # Initialize dictionary that will contain all needed data
    data_dict = {}
    data_dict['inst'] = inst
    data_dict['file_data'] = {}

    # Gather data for each rootname
    for rootname in rootnames:

        # Parse filename
        try:
            filename_dict = filename_parser(rootname)
        except ValueError:
            # Temporary workaround for noncompliant files in filesystem
            filename_dict = {'activity': rootname[17:19],
                             'detector': rootname[26:],
                             'exposure_id': rootname[20:25],
                             'observation': rootname[7:10],
                             'parallel_seq_id': rootname[16],
                             'program_id': rootname[2:7],
                             'visit': rootname[10:13],
                             'visit_group': rootname[14:16]}

        # Get list of available filenames
        available_files = get_filenames_by_rootname(rootname)

        # Add data to dictionary
        data_dict['file_data'][rootname] = {}
        data_dict['file_data'][rootname]['filename_dict'] = filename_dict
        data_dict['file_data'][rootname]['available_files'] = available_files
        data_dict['file_data'][rootname]['expstart'] = get_expstart(rootname)
        data_dict['file_data'][rootname]['suffixes'] = [filename_parser(filename)['suffix'] for
                                                        filename in available_files]

    # Extract information for sorting with dropdown menus
    # (Don't include the proposal as a sorting parameter if the
    # proposal has already been specified)
    detectors = [data_dict['file_data'][rootname]['filename_dict']['detector'] for
                 rootname in list(data_dict['file_data'].keys())]
    proposals = [data_dict['file_data'][rootname]['filename_dict']['program_id'] for
                 rootname in list(data_dict['file_data'].keys())]
    if proposal is not None:
        dropdown_menus = {'detector': detectors}
    else:
        dropdown_menus = {'detector': detectors,
                          'proposal': proposals}

    data_dict['tools'] = MONITORS
    data_dict['dropdown_menus'] = dropdown_menus
    data_dict['prop'] = proposal

    return data_dict<|MERGE_RESOLUTION|>--- conflicted
+++ resolved
@@ -511,13 +511,8 @@
         The primary FITS header for the given ``filename``.
     """
 
-<<<<<<< HEAD
-    filepath = filesystem_path(filename)
-    header = fits.getheader(filepath, ext=0).tostring(sep='\n')
-=======
     # Initialize dictionary to store header information
     header_info = {}
->>>>>>> b0ae37bb
 
     # Open the file
     fits_filepath = os.path.join(FILESYSTEM_DIR, filename[:7], '{}.fits'.format(filename))
