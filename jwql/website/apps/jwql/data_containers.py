"""Various functions to collect data to be used by the ``views`` of the
``jwql`` app.

This module contains several functions that assist in collecting and
producing various data to be rendered in ``views.py`` for use by the
``jwql`` app.

Authors
-------

    - Lauren Chambers
    - Matthew Bourque
    - Teagan King

Use
---

    The functions within this module are intended to be imported and
    used by ``views.py``, e.g.:

    ::
        from .data_containers import get_proposal_info
"""

import copy
import glob
import os
import re
import tempfile

from astropy.io import fits
from astropy.table import Table
from astropy.time import Time
from bs4 import BeautifulSoup
from django.conf import settings
import numpy as np
from operator import itemgetter
import pandas as pd
import requests

from jwql.database import database_interface as di
from jwql.database.database_interface import load_connection
from jwql.edb.engineering_database import get_mnemonic, get_mnemonic_info
from jwql.instrument_monitors.miri_monitors.data_trending import dashboard as miri_dash
from jwql.instrument_monitors.nirspec_monitors.data_trending import dashboard as nirspec_dash
from jwql.utils.utils import check_config_for_key, ensure_dir_exists, filesystem_path, filename_parser, get_config
from jwql.utils.constants import MONITORS, PREVIEW_IMAGE_LISTFILE, THUMBNAIL_LISTFILE
from jwql.utils.constants import INSTRUMENT_SERVICE_MATCH, JWST_INSTRUMENT_NAMES_MIXEDCASE, JWST_INSTRUMENT_NAMES_SHORTHAND
from jwql.utils.preview_image import PreviewImage
from jwql.utils.credentials import get_mast_token

# astroquery.mast import that depends on value of auth_mast
# this import has to be made before any other import of astroquery.mast
ON_GITHUB_ACTIONS = '/home/runner' in os.path.expanduser('~') or '/Users/runner' in os.path.expanduser('~')

# Determine if the code is being run as part of a Readthedocs build
ON_READTHEDOCS = False
if 'READTHEDOCS' in os.environ:
    ON_READTHEDOCS = os.environ['READTHEDOCS']

if not ON_GITHUB_ACTIONS and not ON_READTHEDOCS:
    from .forms import MnemonicSearchForm, MnemonicQueryForm, MnemonicExplorationForm
    check_config_for_key('auth_mast')
    configs = get_config()
    auth_mast = configs['auth_mast']
    mast_flavour = '.'.join(auth_mast.split('.')[1:])
    from astropy import config
    conf = config.get_config('astroquery')
    conf['mast'] = {'server': 'https://{}'.format(mast_flavour)}
from astroquery.mast import Mast
from jwedb.edb_interface import mnemonic_inventory

__location__ = os.path.realpath(os.path.join(os.getcwd(), os.path.dirname(__file__)))
if not ON_GITHUB_ACTIONS and not ON_READTHEDOCS:
    FILESYSTEM_DIR = configs['filesystem']
    PREVIEW_IMAGE_FILESYSTEM = configs['preview_image_filesystem']
    THUMBNAIL_FILESYSTEM = configs['thumbnail_filesystem']

PACKAGE_DIR = os.path.dirname(__location__.split('website')[0])
REPO_DIR = os.path.split(PACKAGE_DIR)[0]

# Temporary until JWST operations: switch to test string for MAST request URL
if not ON_GITHUB_ACTIONS:
    Mast._portal_api_connection.MAST_REQUEST_URL = get_config()['mast_request_url']


def build_table(tablename):
    """Create Pandas dataframe from JWQLDB table.

    Parameters
    ----------
    tablename : str
        Name of JWQL database table name.

    Returns
    -------
    table_meta_data : pandas.DataFrame
        Pandas data frame version of JWQL database table.
    """
    # Make dictionary of tablename : class object
    # This matches what the user selects in the select element
    # in the webform to the python object on the backend.
    tables_of_interest = {}
    for item in di.__dict__.keys():
        table = getattr(di, item)
        if hasattr(table, '__tablename__'):
            tables_of_interest[table.__tablename__] = table

    session, _, _, _ = load_connection(get_config()['connection_string'])
    table_object = tables_of_interest[tablename]  # Select table object

    result = session.query(table_object)

    # Turn query result into list of dicts
    result_dict = [row.__dict__ for row in result.all()]
    column_names = table_object.__table__.columns.keys()

    # Build list of column data based on column name.
    data = []
    for column in column_names:
        column_data = list(map(itemgetter(column), result_dict))
        data.append(column_data)

    data = dict(zip(column_names, data))

    # Build table.
    table_meta_data = pd.DataFrame(data)

    return table_meta_data


def data_trending():
    """Container for Miri datatrending dashboard and components

    Returns
    -------
    variables : int
        nonsense
    dashboard : list
        A list containing the JavaScript and HTML content for the
        dashboard
    """
    dashboard, variables = miri_dash.data_trending_dashboard()

    return variables, dashboard


def nirspec_trending():
    """Container for Miri datatrending dashboard and components

    Returns
    -------
    variables : int
        nonsense
    dashboard : list
        A list containing the JavaScript and HTML content for the
        dashboard
    """
    dashboard, variables = nirspec_dash.data_trending_dashboard()

    return variables, dashboard


def get_acknowledgements():
    """Returns a list of individuals who are acknowledged on the
    ``about`` page.

    The list is generated by reading in the contents of the ``jwql``
    ``README`` file.  In this way, the website will automatically
    update with updates to the ``README`` file.

    Returns
    -------
    acknowledgements : list
        A list of individuals to be acknowledged.
    """

    # Locate README file
    readme_file = os.path.join(REPO_DIR, 'README.md')

    # Get contents of the README file
    with open(readme_file, 'r') as f:
        data = f.readlines()

    # Find where the acknowledgements start
    for i, line in enumerate(data):
        if 'Acknowledgments' in line:
            index = i

    # Parse out the list of individuals
    acknowledgements = data[index + 1:]
    acknowledgements = [item.strip().replace('- ', '').split(' [@')[0].strip()
                        for item in acknowledgements]

    return acknowledgements


def get_all_proposals():
    """Return a list of all proposals that exist in the filesystem.

    Returns
    -------
    proposals : list
        A list of proposal numbers for all proposals that exist in the
        filesystem
    """

    proposals = glob.glob(os.path.join(FILESYSTEM_DIR, 'public', '*'))
    proposals.extend(glob.glob(os.path.join(FILESYSTEM_DIR, 'proprietary', '*')))
    proposals = sorted(list(set(proposals)))
    proposals = [proposal.split('jw')[-1] for proposal in proposals]
    proposals = [proposal for proposal in proposals if len(proposal) == 5]

    return proposals


def get_current_flagged_anomalies(rootname, instrument):
    """Return a list of currently flagged anomalies for the given
    ``rootname``

    Parameters
    ----------
    rootname : str
        The rootname of interest (e.g.
        ``jw86600008001_02101_00001_guider2/``)

    Returns
    -------
    current_anomalies : list
        A list of currently flagged anomalies for the given ``rootname``
        (e.g. ``['snowball', 'crosstalk']``)
    """

    table_dict = {}
    table_dict[instrument.lower()] = getattr(di, '{}Anomaly'.format(JWST_INSTRUMENT_NAMES_MIXEDCASE[instrument.lower()]))

    table = table_dict[instrument.lower()]
    query = di.session.query(table).filter(table.rootname == rootname).order_by(table.flag_date.desc()).limit(1)

    all_records = query.data_frame
    if not all_records.empty:
        current_anomalies = [col for col, val in np.sum(all_records, axis=0).items() if val]
    else:
        current_anomalies = []

    return current_anomalies


def get_dashboard_components(request):
    """Build and return dictionaries containing components and html
    needed for the dashboard.

    Returns
    -------
    dashboard_components : dict
        A dictionary containing components needed for the dashboard.
    dashboard_html : dict
        A dictionary containing full HTML needed for the dashboard.
    """

    from jwql.website.apps.jwql.bokeh_dashboard import GeneralDashboard

    if 'time_delta_value' in request.POST:
        time_delta_value = request.POST['timedelta']

        if time_delta_value == 'All Time':
            time_delta = None
        else:
            time_delta_options = {'All Time': None,
                                  '1 Day': pd.DateOffset(days=1),
                                  '1 Month': pd.DateOffset(months=1),
                                  '1 Week': pd.DateOffset(weeks=1),
                                  '1 Year': pd.DateOffset(years=1)}
            time_delta = time_delta_options[time_delta_value]

        dashboard = GeneralDashboard(delta_t=time_delta)

        return dashboard
    else:
        # When coming from home/monitor views
        dashboard = GeneralDashboard(delta_t=None)

        return dashboard


def get_edb_components(request):
    """Return dictionary with content needed for the EDB page.

    Parameters
    ----------
    request : HttpRequest object
        Incoming request from the webpage

    Returns
    -------
    edb_components : dict
        Dictionary with the required components

    """
    mnemonic_name_search_result = {}
    mnemonic_query_result = {}
    mnemonic_query_result_plot = None
    mnemonic_exploration_result = None
    mnemonic_query_status = None
    mnemonic_table_result = None

    # If this is a POST request, we need to process the form data
    if request.method == 'POST':

        if 'mnemonic_name_search' in request.POST.keys():
            # authenticate with astroquery.mast if necessary
            logged_in = log_into_mast(request)

            mnemonic_name_search_form = MnemonicSearchForm(request.POST, logged_in=logged_in,
                                                           prefix='mnemonic_name_search')

            if mnemonic_name_search_form.is_valid():
                mnemonic_identifier = mnemonic_name_search_form['search'].value()
                if mnemonic_identifier is not None:
                    mnemonic_name_search_result = get_mnemonic_info(mnemonic_identifier)

            # create forms for search fields not clicked
            mnemonic_query_form = MnemonicQueryForm(prefix='mnemonic_query')
            mnemonic_exploration_form = MnemonicExplorationForm(prefix='mnemonic_exploration')

        elif 'mnemonic_query' in request.POST.keys():
            # authenticate with astroquery.mast if necessary
            logged_in = log_into_mast(request)

            mnemonic_query_form = MnemonicQueryForm(request.POST, logged_in=logged_in,
                                                    prefix='mnemonic_query')

            # proceed only if entries make sense
            if mnemonic_query_form.is_valid():
                mnemonic_identifier = mnemonic_query_form['search'].value()
                start_time = Time(mnemonic_query_form['start_time'].value(), format='iso')
                end_time = Time(mnemonic_query_form['end_time'].value(), format='iso')

                if mnemonic_identifier is not None:
                    mnemonic_query_result = get_mnemonic(mnemonic_identifier, start_time, end_time)

                    if len(mnemonic_query_result.data) == 0:
                        mnemonic_query_status = "QUERY RESULT RETURNED NO DATA FOR {} ON DATES {} - {}".format(mnemonic_identifier, start_time, end_time)
                    else:
                        mnemonic_query_status = 'SUCCESS'

                        # If else to determine data visualization.
                        if type(mnemonic_query_result.data['euvalues'][0]) == np.str_:
                            if len(np.unique(mnemonic_query_result.data['euvalues'])) > 4:
                                mnemonic_table_result = mnemonic_query_result.get_table_data()
                            else:
                                mnemonic_query_result_plot = mnemonic_query_result.bokeh_plot_text_data()
                        else:
                            mnemonic_query_result_plot = mnemonic_query_result.bokeh_plot()

                        # generate table download in web app
                        result_table = mnemonic_query_result.data

                        # save file locally to be available for download
                        static_dir = os.path.join(settings.BASE_DIR, 'static')
                        ensure_dir_exists(static_dir)
                        file_name_root = 'mnemonic_query_result_table'
                        file_for_download = '{}.csv'.format(file_name_root)
                        path_for_download = os.path.join(static_dir, file_for_download)

                        # add meta data to saved table
                        comments = []
                        comments.append('DMS EDB query of {}:'.format(mnemonic_identifier))
                        for key, value in mnemonic_query_result.info.items():
                            comments.append('{} = {}'.format(key, str(value)))
                        result_table.meta['comments'] = comments
                        comments.append(' ')
                        comments.append('Start time {}'.format(start_time.isot))
                        comments.append('End time   {}'.format(end_time.isot))
                        comments.append('Number of rows {}'.format(len(result_table)))
                        comments.append(' ')
                        result_table.write(path_for_download, format='ascii.fixed_width',
                                        overwrite=True, delimiter=',', bookend=False)
                        mnemonic_query_result.file_for_download = file_for_download

            # create forms for search fields not clicked
            mnemonic_name_search_form = MnemonicSearchForm(prefix='mnemonic_name_search')
            mnemonic_exploration_form = MnemonicExplorationForm(prefix='mnemonic_exploration')

        elif 'mnemonic_exploration' in request.POST.keys():
            mnemonic_exploration_form = MnemonicExplorationForm(request.POST,
                                                                prefix='mnemonic_exploration')
            if mnemonic_exploration_form.is_valid():
                mnemonic_exploration_result, meta = mnemonic_inventory()

                # loop over filled fields and implement simple AND logic
                for field in mnemonic_exploration_form.fields:
                    field_value = mnemonic_exploration_form[field].value()
                    if field_value != '':
                        column_name = mnemonic_exploration_form[field].label

                        # matching indices in table (case-insensitive)
                        index = [
                            i for i, item in enumerate(mnemonic_exploration_result[column_name]) if
                            re.search(field_value, item, re.IGNORECASE)
                        ]
                        mnemonic_exploration_result = mnemonic_exploration_result[index]

                mnemonic_exploration_result.n_rows = len(mnemonic_exploration_result)

                # generate tables for display and download in web app
                display_table = copy.deepcopy(mnemonic_exploration_result)

                # temporary html file,
                # see http://docs.astropy.org/en/stable/_modules/astropy/table/
                tmpdir = tempfile.mkdtemp()
                file_name_root = 'mnemonic_exploration_result_table'
                path_for_html = os.path.join(tmpdir, '{}.html'.format(file_name_root))
                with open(path_for_html, 'w') as tmp:
                    display_table.write(tmp, format='jsviewer')
                mnemonic_exploration_result.html_file_content = open(path_for_html, 'r').read()

                # pass on meta data to have access to total number of mnemonics
                mnemonic_exploration_result.meta = meta

                # save file locally to be available for download
                static_dir = os.path.join(settings.BASE_DIR, 'static')
                ensure_dir_exists(static_dir)
                file_for_download = '{}.csv'.format(file_name_root)
                path_for_download = os.path.join(static_dir, file_for_download)
                display_table.write(path_for_download, format='ascii.fixed_width',
                                    overwrite=True, delimiter=',', bookend=False)
                mnemonic_exploration_result.file_for_download = file_for_download

                if mnemonic_exploration_result.n_rows == 0:
                    mnemonic_exploration_result = 'empty'

            # create forms for search fields not clicked
            mnemonic_name_search_form = MnemonicSearchForm(prefix='mnemonic_name_search')
            mnemonic_query_form = MnemonicQueryForm(prefix='mnemonic_query')

    else:
        mnemonic_name_search_form = MnemonicSearchForm(prefix='mnemonic_name_search')
        mnemonic_query_form = MnemonicQueryForm(prefix='mnemonic_query')
        mnemonic_exploration_form = MnemonicExplorationForm(prefix='mnemonic_exploration')

    edb_components = {'mnemonic_query_form': mnemonic_query_form,
                      'mnemonic_query_result': mnemonic_query_result,
                      'mnemonic_query_result_plot': mnemonic_query_result_plot,
                      'mnemonic_query_status': mnemonic_query_status,
                      'mnemonic_name_search_form': mnemonic_name_search_form,
                      'mnemonic_name_search_result': mnemonic_name_search_result,
                      'mnemonic_exploration_form': mnemonic_exploration_form,
                      'mnemonic_exploration_result': mnemonic_exploration_result,
                      'mnemonic_table_result': mnemonic_table_result}

    return edb_components


def get_expstart(instrument, rootname):
    """Return the exposure start time (``expstart``) for the given
    ``rootname``.

    The ``expstart`` is gathered from a query to the
    ``astroquery.mast`` service.

    Parameters
    ----------
    instrument : str
        The instrument of interest (e.g. `FGS`).
    rootname : str
        The rootname of the observation of interest (e.g.
        ``jw86700006001_02101_00006_guider1``).

    Returns
    -------
    expstart : float
        The exposure start time of the observation (in MJD).
    """

    if '-seg' in rootname:
        file_set_name = rootname.split('-')[0]
    else:
        file_set_name = '_'.join(rootname.split('_')[:-1])

    service = INSTRUMENT_SERVICE_MATCH[instrument]
    params = {
        'columns': 'filename, expstart',
        'filters': [{'paramName': 'fileSetName', 'values': [file_set_name]}]}
    response = Mast.service_request_async(service, params)
    result = response[0].json()

    if result['data'] == []:
        expstart = 0
        print("WARNING: no data")
    else:
        expstart = min([item['expstart'] for item in result['data']])

    return expstart


def get_filenames_by_instrument(instrument, restriction='all', query_file=None, query_response=None):
    """Returns a list of filenames that match the given ``instrument``.

    Parameters
    ----------
    instrument : str
        The instrument of interest (e.g. `FGS`).
    restriction : str
        If ``all``, all filenames will be returned.  If ``public``,
        only publicly-available filenames will be returned.  If
        ``proprietary``, only proprietary filenames will be returned.

    Returns
    -------
    filenames : list
        A list of files that match the given instrument.
    """

    service = INSTRUMENT_SERVICE_MATCH[instrument]

    if not query_file and not query_response:
        #result = mast_query(instrument, "filename, isRestricted")
        # Query for filenames
        params = {"columns": "filename, isRestricted", "filters": []}
        response = Mast.service_request_async(service, params)
        result = response[0].json()
    elif query_response:
        result = query_response
    elif query_file:
        with open(query_file) as fobj:
            result = fobj.readlines()

    # Determine filenames to return based on restriction parameter
    if restriction == 'all':
        filenames = [item['filename'] for item in result['data']]
    elif restriction == 'public':
        filenames = [item['filename'] for item in result['data'] if item['isRestricted'] is False]
    elif restriction == 'proprietary':
        filenames = [item['filename'] for item in result['data'] if item['isRestricted'] is True]
    else:
        raise KeyError('{} is not a valid restriction level.  Use "all", "public", or "proprietary".'.format(restriction))

    return filenames


def get_filenames_by_proposal(proposal):
    """Return a list of filenames that are available in the filesystem
    for the given ``proposal``.

    Parameters
    ----------
    proposal : str
        The one- to five-digit proposal number (e.g. ``88600``).

    Returns
    -------
    filenames : list
        A list of filenames associated with the given ``proposal``.
    """

    proposal_string = '{:05d}'.format(int(proposal))
    filenames = glob.glob(os.path.join(FILESYSTEM_DIR, 'public', 'jw{}'.format(proposal_string), '*/*'))
    filenames.extend(glob.glob(os.path.join(FILESYSTEM_DIR, 'proprietary', 'jw{}'.format(proposal_string), '*/*')))
    filenames = sorted([os.path.basename(filename) for filename in filenames])

    return filenames


def get_filenames_by_rootname(rootname):
    """Return a list of filenames that are part of the given
    ``rootname``.

    Parameters
    ----------
    rootname : str
        The rootname of interest (e.g.
        ``jw86600008001_02101_00007_guider2``).

    Returns
    -------
    filenames : list
        A list of filenames associated with the given ``rootname``.
    """

    proposal_dir = rootname[0:7]
    observation_dir = rootname.split('_')[0]

    filenames = glob.glob(os.path.join(FILESYSTEM_DIR, 'public', proposal_dir, observation_dir, '{}_[!o]*'.format(rootname)))
    filenames.extend(glob.glob(os.path.join(FILESYSTEM_DIR, 'proprietary', proposal_dir, observation_dir, '{}_[!o]*'.format(rootname))))
    filenames = sorted([os.path.basename(filename) for filename in filenames])

    return filenames


def get_header_info(filename, filetype):
    """Return the header information for a given ``filename``.

    Parameters
    ----------
    filename : str
        The name of the file of interest, without the extension
        (e.g. ``'jw86600008001_02101_00007_guider2_uncal'``).
    filetype : str
        The type of the file of interest, (e.g. ``'uncal'``)

    Returns
    -------
    header_info : dict
        The FITS headers of the extensions in the given ``file``.
    """

    # Initialize dictionary to store header information
    header_info = {}

    # Open the file
    fits_filepath = filesystem_path(filename, search=f'*_{filetype}.fits')
    hdulist = fits.open(fits_filepath)

    # Extract header information from file
    for ext in range(0, len(hdulist)):
    #for ext in range(0, 1):

        # Initialize dictionary to store header information for particular extension
        header_info[ext] = {}

        # Get header
        header = hdulist[ext].header

        # Determine the extension name
        if ext == 0:
            header_info[ext]['EXTNAME'] = 'PRIMARY'
        else:
            header_info[ext]['EXTNAME'] = header['EXTNAME']

        # Get list of keywords and values
        exclude_list = ['', 'COMMENT']
        header_info[ext]['keywords'] = [item for item in list(header.keys()) if item not in exclude_list]
        header_info[ext]['values'] = []
        for key in header_info[ext]['keywords']:
            header_info[ext]['values'].append(hdulist[ext].header[key])

    # Close the file
    hdulist.close()

    # Build tables
    for ext in header_info:
        data_dict = {}
        data_dict['Keyword'] = header_info[ext]['keywords']
        data_dict['Value'] = header_info[ext]['values']
        header_info[ext]['table'] = pd.DataFrame(data_dict)
        header_info[ext]['table_rows'] = header_info[ext]['table'].values
        header_info[ext]['table_columns'] = header_info[ext]['table'].columns.values

    return header_info


def get_image_info(file_root, rewrite):
    """Build and return a dictionary containing information for a given
    ``file_root``.

    Parameters
    ----------
    file_root : str
        The rootname of the file of interest (e.g.
        ``jw86600008001_02101_00007_guider2``).
    rewrite : bool
        ``True`` if the corresponding JPEG needs to be rewritten,
        ``False`` if not.

    Returns
    -------
    image_info : dict
        A dictionary containing various information for the given
        ``file_root``.
    """

    # Initialize dictionary to store information
    image_info = {}
    image_info['all_jpegs'] = []
    image_info['suffixes'] = []
    image_info['num_ints'] = {}

    # Find all of the matching files
    proposal_dir = file_root[:7]
    observation_dir = file_root[:13]
    filenames = glob.glob(os.path.join(FILESYSTEM_DIR, 'public', proposal_dir, observation_dir, '{}*.fits'.format(file_root)))
    filenames.extend(glob.glob(os.path.join(FILESYSTEM_DIR, 'proprietary', proposal_dir, observation_dir, '{}*.fits'.format(file_root))))
    image_info['all_files'] = filenames

    # Determine the jph directory
    prev_img_filesys = get_config()['preview_image_filesystem']
    jpg_dir = os.path.join(prev_img_filesys, proposal_dir)

    for filename in image_info['all_files']:

        # Get suffix information
        suffix = os.path.basename(filename).split('_')[4].split('.')[0]
        image_info['suffixes'].append(suffix)

        # Determine JPEG file location
        jpg_filename = os.path.basename(os.path.splitext(filename)[0] + '_integ0.jpg')
        jpg_filepath = os.path.join(jpg_dir, jpg_filename)

        # Check that a jpg does not already exist. If it does (and rewrite=False),
        # just call the existing jpg file
        if os.path.exists(jpg_filepath) and not rewrite:
            pass

        # If it doesn't, make it using the preview_image module
        # else:
        #     if not os.path.exists(jpg_dir):
        #         os.makedirs(jpg_dir)
        #     im = PreviewImage(filename, 'SCI')
        #     im.output_directory = jpg_dir
        #     im.make_image()

        # Record how many integrations there are per filetype
        search_jpgs = os.path.join(prev_img_filesys, observation_dir, '{}_{}_integ*.jpg'.format(file_root, suffix))
        num_jpgs = len(glob.glob(search_jpgs))
        image_info['num_ints'][suffix] = num_jpgs

        image_info['all_jpegs'].append(jpg_filepath)

    return image_info


def get_instrument_proposals(instrument):
    """Return a list of proposals for the given instrument

    Parameters
    ----------
    instrument : str
        Name of the JWST instrument, with first letter capitalized
        (e.g. ``Fgs``)

    Returns
    -------
    proposals : list
        List of proposals for the given instrument
    """

    service = "Mast.Jwst.Filtered.{}".format(instrument)
    params = {"columns": "program",
              "filters": []}
    response = Mast.service_request_async(service, params)
    results = response[0].json()['data']
    proposals = list(set(result['program'] for result in results))

    return proposals


def get_jwqldb_table_view_components(request):
    """Renders view for JWQLDB table viewer.

    Parameters
    ----------
    request : HttpRequest object
        Incoming request from the webpage

    Returns
    -------
    table_data : pandas.DataFrame
        Pandas data frame of JWQL database table
    table_name : str
        Name of database table selected by user
    """

    if 'make_table_view' in request.POST:
        table_name = request.POST['db_table_select']
        table_data = build_table(table_name)

        return table_data, table_name
    else:
        # When coming from home/monitor views
        table_data = None
        table_name = None

    return table_data, table_name


def get_preview_images_by_instrument(inst):
    """Return a list of preview images available in the filesystem for
    the given instrument.

    Parameters
    ----------
    inst : str
        The instrument of interest (e.g. ``NIRCam``).

    Returns
    -------
    preview_images : list
        A list of preview images available in the filesystem for the
        given instrument.
    """

    # Make sure the instrument is of the proper format (e.g. "Nircam")
    instrument = inst[0].upper() + inst[1:].lower()

    # Query MAST for all rootnames for the instrument
    service = "Mast.Jwst.Filtered.{}".format(instrument)
    params = {"columns": "filename",
              "filters": []}
    response = Mast.service_request_async(service, params)
    results = response[0].json()['data']

    # Parse the results to get the rootnames
    filenames = [result['filename'].split('.')[0] for result in results]

    # Get list of all preview_images
    #preview_images = glob.glob(os.path.join(PREVIEW_IMAGE_FILESYSTEM, '*', '*.jpg'))
    preview_images = retrieve_filelist(os.path.join(PREVIEW_IMAGE_FILESYSTEM, PREVIEW_IMAGE_LISTFILE))

    # Get subset of preview images that match the filenames
    preview_images = [os.path.basename(item) for item in preview_images if
                      os.path.basename(item).split('_integ')[0] in filenames]

    # Return only

    return preview_images


def get_preview_images_by_proposal(proposal):
    """Return a list of preview images available in the filesystem for
    the given ``proposal``.

    Parameters
    ----------
    proposal : str
        The one- to five-digit proposal number (e.g. ``88600``).

    Returns
    -------
    preview_images : list
        A list of preview images available in the filesystem for the
        given ``proposal``.
    """

    proposal_string = '{:05d}'.format(int(proposal))
    preview_images = glob.glob(os.path.join(PREVIEW_IMAGE_FILESYSTEM, 'jw{}'.format(proposal_string), '*'))
    preview_images = [os.path.basename(preview_image) for preview_image in preview_images]

    return preview_images


def get_preview_images_by_rootname(rootname):
    """Return a list of preview images available in the filesystem for
    the given ``rootname``.

    Parameters
    ----------
    rootname : str
        The rootname of interest (e.g.
        ``jw86600008001_02101_00007_guider2``).

    Returns
    -------
    preview_images : list
        A list of preview images available in the filesystem for the
        given ``rootname``.
    """

    proposal = rootname.split('_')[0].split('jw')[-1][0:5]
    preview_images = sorted(glob.glob(os.path.join(
        PREVIEW_IMAGE_FILESYSTEM,
        'jw{}'.format(proposal),
        '{}*'.format(rootname))))
    preview_images = [os.path.basename(preview_image) for preview_image in preview_images]

    return preview_images


def get_proposal_info(filepaths):
    """Builds and returns a dictionary containing various information
    about the proposal(s) that correspond to the given ``filepaths``.

    The information returned contains such things as the number of
    proposals, the paths to the corresponding thumbnails, and the total
    number of files.

    Parameters
    ----------
    filepaths : list
        A list of full paths to files of interest.

    Returns
    -------
    proposal_info : dict
        A dictionary containing various information about the
        proposal(s) and files corresponding to the given ``filepaths``.
    """

    # Initialize some containers
    thumbnail_paths = []
    num_files = []

    # Gather thumbnails and counts for proposals
    proposals, thumbnail_paths, num_files = [], [], []
    for filepath in filepaths:
        proposal = filepath.split('/')[-1][2:7]
        if proposal not in proposals:
            thumbnail_paths.append(os.path.join('jw{}'.format(proposal), 'jw{}.thumb'.format(proposal)))
            files_for_proposal = [item for item in filepaths if 'jw{}'.format(proposal) in item]
            num_files.append(len(files_for_proposal))
            proposals.append(proposal)

    # Put the various information into a dictionary of results
    proposal_info = {}
    proposal_info['num_proposals'] = len(proposals)
    proposal_info['proposals'] = proposals
    proposal_info['thumbnail_paths'] = thumbnail_paths
    proposal_info['num_files'] = num_files

    return proposal_info


def get_thumbnails_all_instruments(parameters):
    """Return a list of thumbnails available in the filesystem for all
    instruments given requested MAST parameters and queried anomalies.

    Parameters
    ----------
    parameters: dict
        A dictionary containing the following keys, some of which are dictionaries:
            instruments
            apertures
            filters
            detector
            effexptm_min
            effexptm_max
            anomalies

    Returns
    -------
    thumbnails : list
        A list of thumbnails available in the filesystem for the
        given instrument.
    """

    anomalies = parameters['anomalies']

    filenames = []

    for inst in parameters['instruments']:
        # Make sure instruments are of the proper format (e.g. "Nircam")
        instrument = inst[0].upper() + inst[1:].lower()

        # Query MAST for all rootnames for the instrument
        service = "Mast.Jwst.Filtered.{}".format(instrument)

        if (parameters['apertures'][inst.lower()] == []) and (parameters['detectors'][inst.lower()] == []) \
            and (parameters['filters'][inst.lower()] == []) and (parameters['exposure_types'][inst.lower()] == []) \
            and (parameters['read_patterns'][inst.lower()] == []):
                params = {"columns": "*",
                          "filters": []}
        else:
            query_filters = []
            if (parameters['apertures'][inst.lower()] != []):
                if instrument != "Nircam":
                    query_filters.append({"paramName": "pps_aper", "values": parameters['apertures'][inst.lower()]})
                if instrument == "Nircam":
                    query_filters.append({"paramName": "apername", "values": parameters['apertures'][inst.lower()]})
            if (parameters['detectors'][inst.lower()] != []):
                query_filters.append({"paramName": "detector", "values": parameters['detectors'][inst.lower()]})
            if (parameters['filters'][inst.lower()] != []):
                query_filters.append({"paramName": "filter", "values": parameters['filters'][inst.lower()]})
            if (parameters['exposure_types'][inst.lower()] != []):
                query_filters.append({"paramName": "exp_type", "values": parameters['exposure_types'][inst.lower()]})
            if (parameters['read_patterns'][inst.lower()] != []):
                query_filters.append({"paramName": "readpatt", "values": parameters['read_patterns'][inst.lower()]})
            params = {"columns": "*",
                      "filters": query_filters}

        response = Mast.service_request_async(service, params)
        results = response[0].json()['data']

        inst_filenames = [result['filename'].split('.')[0] for result in results]
        filenames.extend(inst_filenames)

    # Get list of all thumbnails
    #thumbnail_list = glob.glob(os.path.join(THUMBNAIL_FILESYSTEM, '*', '*.thumb'))
    thumbnail_list = retrieve_filelist(os.path.join(THUMBNAIL_FILESYSTEM, THUMBNAIL_LISTFILE))

    # Get subset of preview images that match the filenames
    thumbnails_subset = [os.path.basename(item) for item in thumbnail_list if
                         os.path.basename(item).split('_integ')[0] in filenames]

    # Eliminate any duplicates
    thumbnails_subset = list(set(thumbnails_subset))

    # Determine whether or not queried anomalies are flagged
    final_subset = []

    if anomalies != {'miri': [], 'nirspec': [], 'niriss': [], 'nircam': [], 'fgs': []}:
        for thumbnail in thumbnails_subset:
            components = thumbnail.split('_')
            rootname = ''.join((components[0], '_', components[1], '_', components[2], '_', components[3]))
            try:
                instrument = filename_parser(thumbnail)['instrument']
                thumbnail_anomalies = get_current_flagged_anomalies(rootname, instrument)
                if thumbnail_anomalies:
                    for anomaly in anomalies[instrument.lower()]:
                        if anomaly.lower() in thumbnail_anomalies:
                            # thumbnail contains an anomaly selected in the query
                            final_subset.append(thumbnail)
            except KeyError:
                print("Error with thumbnail: ", thumbnail)
    else:
        # if no anomalies are flagged, return all thumbnails from query
        final_subset = thumbnails_subset

    return list(set(final_subset))


def get_thumbnails_by_instrument(inst):
    """Return a list of thumbnails available in the filesystem for the
    given instrument.

    Parameters
    ----------
    inst : str
        The instrument of interest (e.g. ``NIRCam``).

    Returns
    -------
    preview_images : list
        A list of thumbnails available in the filesystem for the
        given instrument.
    """

    # Make sure the instrument is of the proper format (e.g. "Nircam")
    instrument = inst[0].upper() + inst[1:].lower()

    # Query MAST for all rootnames for the instrument
    service = "Mast.Jwst.Filtered.{}".format(instrument)
    params = {"columns": "filename",
              "filters": []}
    response = Mast.service_request_async(service, params)
    results = response[0].json()['data']

    # Parse the results to get the rootnames
    filenames = [result['filename'].split('.')[0] for result in results]

    # Get list of all thumbnails
    #thumbnails = glob.glob(os.path.join(THUMBNAIL_FILESYSTEM, '*', '*.thumb'))
    thumbnails = retrieve_filelist(os.path.join(THUMBNAIL_FILESYSTEM, THUMBNAIL_LISTFILE))

    # Get subset of preview images that match the filenames
    thumbnails = [os.path.basename(item) for item in thumbnails if
                  os.path.basename(item).split('_integ')[0] in filenames]

    return thumbnails


def get_thumbnails_by_proposal(proposal):
    """Return a list of thumbnails available in the filesystem for the
    given ``proposal``.

    Parameters
    ----------
    proposal : str
        The one- to five-digit proposal number (e.g. ``88600``).

    Returns
    -------
    thumbnails : list
        A list of thumbnails available in the filesystem for the given
        ``proposal``.
    """

    proposal_string = '{:05d}'.format(int(proposal))
    thumbnails = glob.glob(os.path.join(THUMBNAIL_FILESYSTEM, 'jw{}'.format(proposal_string), '*'))
    thumbnails = [os.path.basename(thumbnail) for thumbnail in thumbnails]

    return thumbnails


def get_thumbnails_by_rootname(rootname):
    """Return a list of preview images available in the filesystem for
    the given ``rootname``.

    Parameters
    ----------
    rootname : str
        The rootname of interest (e.g.
        ``jw86600008001_02101_00007_guider2``).

    Returns
    -------
    thumbnails : list
        A list of preview images available in the filesystem for the
        given ``rootname``.
    """

    proposal = rootname.split('_')[0].split('jw')[-1][0:5]
    thumbnails = sorted(glob.glob(os.path.join(
        THUMBNAIL_FILESYSTEM,
        'jw{}'.format(proposal),
        '{}*'.format(rootname))))

    thumbnails = [os.path.basename(thumbnail) for thumbnail in thumbnails]

    return thumbnails


def log_into_mast(request):
    """Login via astroquery.mast if user authenticated in web app.

    Parameters
    ----------
    request : HttpRequest object
        Incoming request from the webpage

    """
    if Mast.authenticated():
        return True

    # get the MAST access token if present
    access_token = str(get_mast_token(request))

    # authenticate with astroquery.mast if necessary
    # nosec comment added to ignore bandit security check
    if access_token != 'None': # nosec
        Mast.login(token=access_token)
        return Mast.authenticated()
    else:
        return False


def random_404_page():
    """Randomly select one of the various 404 templates for JWQL

    Returns
    -------
    random_template : str
        Filename of the selected template
    """
    templates = ['404_space.html', '404_spacecat.html']
    choose_page = np.random.choice(len(templates))
    random_template = templates[choose_page]

    return random_template


<<<<<<< HEAD
def retrieve_filelist(filename):
    """Return a list of all thumbnail files in the filesystem from
    a list file.

    Parameters
    ----------
    filename : str
        Name of a text file containing a list of files
    """
    with open(filename) as fobj:
        file_list = fobj.read().splitlines()
    return file_list
=======
def text_scrape(prop_id):
    """Scrapes the Proposal Information Page.

    Parameters
    ----------
    prop_id : int
        Proposal ID

    Returns
    -------
    program_meta : dict
        Dictionary containing information about program
    """

    # Generate url
    url = 'http://www.stsci.edu/cgi-bin/get-proposal-info?id=' + str(prop_id) + '&submit=Go&observatory=JWST'
    html = BeautifulSoup(requests.get(url).text, 'lxml')
    lines = html.findAll('p')
    lines = [str(line) for line in lines]

    program_meta = {}
    program_meta['prop_id'] = prop_id
    program_meta['phase_two'] = '<a href=https://www.stsci.edu/jwst/phase2-public/{}.pdf target="_blank"> Phase Two</a>'

    if prop_id[0] == '0':
        program_meta['phase_two'] = program_meta['phase_two'].format(prop_id[1:])
    else:
        program_meta['phase_two'] = program_meta['phase_two'].format(prop_id)

    program_meta['phase_two'] = BeautifulSoup(program_meta['phase_two'], 'html.parser')

    links = html.findAll('a')
    proposal_type = links[0].contents[0]

    program_meta['prop_type'] = proposal_type

    # Scrape for titles/names/contact persons
    for line in lines:
        if 'Title' in line:
            start = line.find('</b>') + 4
            end = line.find('<', start)
            title = line[start:end]
            program_meta['title'] = title

        if 'Principal Investigator:' in line:
            start = line.find('</b>') + 4
            end = line.find('<', start)
            pi = line[start:end]
            program_meta['pi'] = pi

        if 'Program Coordinator' in line:
            start = line.find('</b>') + 4
            mid = line.find('<', start)
            end = line.find('>', mid) + 1
            pc = line[mid:end] + line[start:mid] + '</a>'
            program_meta['pc'] = pc

        if 'Contact Scientist' in line:
            start = line.find('</b>') + 4
            mid = line.find('<', start)
            end = line.find('>', mid) + 1
            cs = line[mid:end] + line[start:mid] + '</a>'
            program_meta['cs'] = BeautifulSoup(cs, 'html.parser')

        if 'Program Status' in line:
            start = line.find('<a')
            end = line.find('</a>')
            ps = line[start:end]

            # beautiful soupify text to build absolute link
            ps = BeautifulSoup(ps, 'html.parser')
            ps_link = ps('a')[0]
            ps_link['href'] = 'https://www.stsci.edu' + ps_link['href']
            ps_link['target'] = '_blank'
            program_meta['ps'] = ps_link

    return program_meta
>>>>>>> cf7d2162


def thumbnails_ajax(inst, proposal=None):
    """Generate a page that provides data necessary to render the
    ``thumbnails`` template.

    Parameters
    ----------
    inst : str
        Name of JWST instrument
    proposal : str (optional)
        Number of APT proposal to filter

    Returns
    -------
    data_dict : dict
        Dictionary of data needed for the ``thumbnails`` template
    """

    # Get the available files for the instrument
    filenames = get_filenames_by_instrument(inst)

    # Get set of unique rootnames
    rootnames = set(['_'.join(f.split('/')[-1].split('_')[:-1]) for f in filenames])

    # If the proposal is specified (i.e. if the page being loaded is
    # an archive page), only collect data for given proposal
    if proposal is not None:
        proposal_string = '{:05d}'.format(int(proposal))
        rootnames = [rootname for rootname in rootnames if rootname[2:7] == proposal_string]

    # Initialize dictionary that will contain all needed data
    data_dict = {}
    data_dict['inst'] = inst
    data_dict['file_data'] = {}

    # Gather data for each rootname
    for rootname in rootnames:

        # Parse filename
        try:
            filename_dict = filename_parser(rootname)

            # The detector keyword is expected in thumbnails_query_ajax() for generating filterable dropdown menus
            if 'detector' not in filename_dict.keys():
                filename_dict['detector'] = 'Unknown'

            # Weed out file types that are not supported by generate_preview_images
            if filename_dict['filename_type'] in ['stage_3_target_id']:
                continue

        except ValueError:
            # Temporary workaround for noncompliant files in filesystem
            filename_dict = {'activity': rootname[17:19],
                             'detector': rootname[26:],
                             'exposure_id': rootname[20:25],
                             'observation': rootname[7:10],
                             'parallel_seq_id': rootname[16],
                             'program_id': rootname[2:7],
                             'visit': rootname[10:13],
                             'visit_group': rootname[14:16]}

        # Get list of available filenames
        available_files = [item for item in filenames if rootname in item]

        # Add data to dictionary
        data_dict['file_data'][rootname] = {}
        data_dict['file_data'][rootname]['filename_dict'] = filename_dict
        data_dict['file_data'][rootname]['available_files'] = available_files
        data_dict['file_data'][rootname]['suffixes'] = [filename_parser(filename)['suffix'] for filename in available_files]
        try:
            data_dict['file_data'][rootname]['expstart'] = get_expstart(inst, rootname)
            data_dict['file_data'][rootname]['expstart_iso'] = Time(data_dict['file_data'][rootname]['expstart'], format='mjd').iso.split('.')[0]
        except:
            print("issue with get_expstart for {}".format(rootname))

    # Extract information for sorting with dropdown menus
    # (Don't include the proposal as a sorting parameter if the proposal has already been specified)
    detectors, proposals = [], []
    for rootname in list(data_dict['file_data'].keys()):
        proposals.append(data_dict['file_data'][rootname]['filename_dict']['program_id'])
        try:  # Some rootnames cannot parse out detectors
            detectors.append(data_dict['file_data'][rootname]['filename_dict']['detector'])
        except KeyError:
            pass

    if proposal is not None:
        dropdown_menus = {'detector': detectors}
    else:
        dropdown_menus = {'detector': detectors,
                          'proposal': proposals}

    data_dict['tools'] = MONITORS
    data_dict['dropdown_menus'] = dropdown_menus
    data_dict['prop'] = proposal

    return data_dict


def thumbnails_query_ajax(rootnames):
    """Generate a page that provides data necessary to render the
    ``thumbnails`` template.

    Parameters
    ----------
    rootnames : list of strings (optional)
        Rootname of APT proposal to filter

    Returns
    -------
    data_dict : dict
        Dictionary of data needed for the ``thumbnails`` template
    """

    # Initialize dictionary that will contain all needed data
    data_dict = {}
    # dummy variable for view_image when thumbnail is selected
    data_dict['inst'] = "all"
    data_dict['file_data'] = {}
    # Gather data for each rootname
    for rootname in rootnames:
        # fit expected format for get_filenames_by_rootname()
        try:
            rootname = rootname.split("_")[0] + '_' + rootname.split("_")[1] + '_' + rootname.split("_")[2] + '_' + rootname.split("_")[3]
        except IndexError:
            continue

        # Parse filename
        try:
            filename_dict = filename_parser(rootname)
        except ValueError:
            # Temporary workaround for noncompliant files in filesystem
            filename_dict = {'activity': rootname[17:19],
                             'detector': rootname[26:],
                             'exposure_id': rootname[20:25],
                             'observation': rootname[7:10],
                             'parallel_seq_id': rootname[16],
                             'program_id': rootname[2:7],
                             'visit': rootname[10:13],
                             'visit_group': rootname[14:16]}

        # Get list of available filenames
        available_files = get_filenames_by_rootname(rootname)

        # Add data to dictionary
        data_dict['file_data'][rootname] = {}
        try:
            data_dict['file_data'][rootname]['inst'] = JWST_INSTRUMENT_NAMES_MIXEDCASE[filename_parser(rootname)['instrument']]
        except KeyError:
            data_dict['file_data'][rootname]['inst'] = "MIRI"
            print("Warning: assuming instrument is MIRI")
        data_dict['file_data'][rootname]['filename_dict'] = filename_dict
        data_dict['file_data'][rootname]['available_files'] = available_files
        data_dict['file_data'][rootname]['expstart'] = get_expstart(data_dict['file_data'][rootname]['inst'], rootname)
        data_dict['file_data'][rootname]['suffixes'] = [filename_parser(filename)['suffix'] for
                                                        filename in available_files]
        data_dict['file_data'][rootname]['prop'] = rootname[2:7]

    # Extract information for sorting with dropdown menus
    try:
        detectors = [data_dict['file_data'][rootname]['filename_dict']['detector'] for
                    rootname in list(data_dict['file_data'].keys())]
    except KeyError:
        detectors = []
        for rootname in list(data_dict['file_data'].keys()):
            try:
                detector = data_dict['file_data'][rootname]['filename_dict']['detector']
                detectors.append(detector) if detector not in detectors else detectors
            except KeyError:
                detector = 'Unknown'
                detectors.append(detector) if detector not in detectors else detectors

    instruments = [data_dict['file_data'][rootname]['inst'].lower() for
                   rootname in list(data_dict['file_data'].keys())]
    proposals = [data_dict['file_data'][rootname]['filename_dict']['program_id'] for
                 rootname in list(data_dict['file_data'].keys())]

    dropdown_menus = {'instrument': instruments,
                      'detector': detectors,
                      'proposal': proposals}

    data_dict['tools'] = MONITORS
    data_dict['dropdown_menus'] = dropdown_menus

    return data_dict<|MERGE_RESOLUTION|>--- conflicted
+++ resolved
@@ -1138,7 +1138,6 @@
     return random_template
 
 
-<<<<<<< HEAD
 def retrieve_filelist(filename):
     """Return a list of all thumbnail files in the filesystem from
     a list file.
@@ -1151,7 +1150,8 @@
     with open(filename) as fobj:
         file_list = fobj.read().splitlines()
     return file_list
-=======
+  
+
 def text_scrape(prop_id):
     """Scrapes the Proposal Information Page.
 
@@ -1229,7 +1229,6 @@
             program_meta['ps'] = ps_link
 
     return program_meta
->>>>>>> cf7d2162
 
 
 def thumbnails_ajax(inst, proposal=None):
