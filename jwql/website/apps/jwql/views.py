"""Defines the views for the ``jwql`` web app.

In Django, "a view function, or view for short, is simply a Python
function that takes a Web request and returns a Web response" (from
Django documentation). This module defines all of the views that are
used to generate the various webpages used for the JWQL application.
For example, these views can list the tools available to users, query
the ``jwql`` database, and display images and headers.

Authors
-------

    - Lauren Chambers
    - Johannes Sahlmann
    - Teagan King
    - Mees Fix
    - Bryan Hilbert
    - Maria Pena-Guerrero
    - Bryan Hilbert


Use
---

    This module is called in ``urls.py`` as such:
    ::

        from django.urls import path
        from . import views
        urlpatterns = [path('web/path/to/view/', views.view_name,
        name='view_name')]

References
----------
    For more information please see:
        ``https://docs.djangoproject.com/en/2.0/topics/http/views/``

Dependencies
------------
    The user must have a configuration file named ``config.json``
    placed in the ``jwql`` directory.
"""

from collections import defaultdict
from copy import deepcopy
import csv
import logging
import os

from bokeh.layouts import layout
from bokeh.embed import components
from django.http import HttpResponse, JsonResponse
from django.shortcuts import redirect, render
import numpy as np

from jwql.database.database_interface import load_connection
from jwql.utils import anomaly_query_config, monitor_utils
from jwql.utils.interactive_preview_image import InteractivePreviewImg
from jwql.utils.constants import EXPOSURE_PAGE_SUFFIX_ORDER, JWST_INSTRUMENT_NAMES_MIXEDCASE, URL_DICT, THUMBNAIL_FILTER_LOOK
from jwql.utils.utils import filename_parser, get_base_url, get_config, get_rootnames_for_instrument_proposal, query_unformat

from .data_containers import build_table
from .data_containers import get_acknowledgements
from .data_containers import get_anomaly_form
from .data_containers import get_dashboard_components
from .data_containers import get_edb_components
from .data_containers import get_explorer_extension_names
from .data_containers import get_header_info
from .data_containers import get_image_info
from .data_containers import get_thumbnails_all_instruments
from .data_containers import random_404_page
from .data_containers import text_scrape
from .data_containers import thumbnails_ajax
from .data_containers import thumbnails_query_ajax
from .forms import AnomalyQueryForm
from .forms import FileSearchForm
from .models import Observation, Proposal, RootFileInfo
from astropy.io import fits


def anomaly_query(request):
    """The anomaly query form page"""

    form = AnomalyQueryForm(request.POST or None)

    if request.method == 'POST':
        if form.is_valid():
            query_configs = {}
            for instrument in ['miri', 'nirspec', 'niriss', 'nircam', 'fgs']:
                query_configs[instrument] = {}
                query_configs[instrument]['filters'] = [query_unformat(i) for i in form.cleaned_data['{}_filt'.format(instrument)]]
                query_configs[instrument]['apertures'] = [query_unformat(i) for i in form.cleaned_data['{}_aper'.format(instrument)]]
                query_configs[instrument]['detectors'] = [query_unformat(i) for i in form.cleaned_data['{}_detector'.format(instrument)]]
                query_configs[instrument]['exptypes'] = [query_unformat(i) for i in form.cleaned_data['{}_exptype'.format(instrument)]]
                query_configs[instrument]['readpatts'] = [query_unformat(i) for i in form.cleaned_data['{}_readpatt'.format(instrument)]]
                query_configs[instrument]['gratings'] = [query_unformat(i) for i in form.cleaned_data['{}_grating'.format(instrument)]]
                query_configs[instrument]['anomalies'] = [query_unformat(i) for i in form.cleaned_data['{}_anomalies'.format(instrument)]]

            all_filters, all_apers, all_detectors, all_exptypes, all_readpatts, all_gratings, all_anomalies = {}, {}, {}, {}, {}, {}, {}
            for instrument in query_configs:
                all_filters[instrument] = query_configs[instrument]['filters']
                all_apers[instrument] = query_configs[instrument]['apertures']
                all_detectors[instrument] = query_configs[instrument]['detectors']
                all_exptypes[instrument] = query_configs[instrument]['exptypes']
                all_readpatts[instrument] = query_configs[instrument]['readpatts']
                all_gratings[instrument] = query_configs[instrument]['gratings']
                all_anomalies[instrument] = query_configs[instrument]['anomalies']

            anomaly_query_config.INSTRUMENTS_CHOSEN = form.cleaned_data['instrument']
            anomaly_query_config.ANOMALIES_CHOSEN_FROM_CURRENT_ANOMALIES = all_anomalies
            anomaly_query_config.APERTURES_CHOSEN = all_apers
            anomaly_query_config.FILTERS_CHOSEN = all_filters
            anomaly_query_config.EXPTIME_MIN = str(form.cleaned_data['exp_time_min'])
            anomaly_query_config.EXPTIME_MAX = str(form.cleaned_data['exp_time_max'])
            anomaly_query_config.DETECTORS_CHOSEN = all_detectors
            anomaly_query_config.EXPTYPES_CHOSEN = all_exptypes
            anomaly_query_config.READPATTS_CHOSEN = all_readpatts
            anomaly_query_config.GRATINGS_CHOSEN = all_gratings

            return redirect('/query_submit')

    context = {'form': form,
               'inst': ''}
    template = 'anomaly_query.html'

    return render(request, template, context)


def about(request):
    """Generate the ``about`` page

    Parameters
    ----------
    request : HttpRequest object
        Incoming request from the webpage

    Returns
    -------
    HttpResponse object
        Outgoing response sent to the webpage
    """

    template = 'about.html'
    acknowledgements = get_acknowledgements()
    context = {'acknowledgements': acknowledgements,
               'inst': ''}

    return render(request, template, context)


def api_landing(request):
    """Generate the ``api`` page

    Parameters
    ----------
    request : HttpRequest object
        Incoming request from the webpage

    Returns
    -------
    HttpResponse object
        Outgoing response sent to the webpage
    """

    template = 'api_landing.html'
    context = {'inst': ''}

    return render(request, template, context)


def archived_proposals(request, inst):
    """Generate the page listing all archived proposals in the database

    Parameters
    ----------
    request : HttpRequest object
        Incoming request from the webpage
    inst : str
        Name of JWST instrument

    Returns
    -------
    HttpResponse object
        Outgoing response sent to the webpage
    """

    # Ensure the instrument is correctly capitalized
    inst = JWST_INSTRUMENT_NAMES_MIXEDCASE[inst.lower()]

    template = 'archive.html'
    context = {'inst': inst,
               'base_url': get_base_url()}

    return render(request, template, context)


def archived_proposals_ajax(request, inst):
    """Generate the page listing all archived proposals in the database

    Parameters
    ----------
    request : HttpRequest object
        Incoming request from the webpage
    inst : str
        Name of JWST instrument

    Returns
    -------
    JsonResponse object
        Outgoing response sent to the webpage
    """
    # Ensure the instrument is correctly capitalized
    inst = JWST_INSTRUMENT_NAMES_MIXEDCASE[inst.lower()]

    # Get a list of Observation entries for the given instrument
    all_entries = Observation.objects.filter(proposal__archive__instrument=inst)

    # Get a list of proposal numbers.
    prop_objects = Proposal.objects.filter(archive__instrument=inst)
    proposal_nums = [entry.prop_id for entry in prop_objects]

    # Put proposals into descending order
    proposal_nums.sort(reverse=True)

    # Total number of proposals for the instrument
    num_proposals = len(proposal_nums)

    thumbnail_paths = []
    min_obsnums = []
    total_files = []
    proposal_viewed = []
    proposal_exp_types = []
    thumb_exp_types = []
<<<<<<< HEAD
=======
    proposal_obs_times = []
    thumb_obs_time = []
>>>>>>> 3b996a7d

    # Get a set of all exposure types used in the observations associated with this proposal
    exp_types = [exposure_type for observation in all_entries for exposure_type in observation.exptypes.split(',')]
    exp_types = sorted(list(set(exp_types)))

    # The naming conventions for dropdown_menus are tightly coupled with the code, this should be changed down the line.
    dropdown_menus = {'look': THUMBNAIL_FILTER_LOOK,
                      'exp_type': exp_types}
    thumbnails_dict = {}

    for proposal_num in proposal_nums:
        # For each proposal number, get all entries
        prop_entries = all_entries.filter(proposal__prop_id=proposal_num)

        # All entries will have the same thumbnail_path, so just grab the first
        thumbnail_paths.append(prop_entries[0].proposal.thumbnail_path)

        # Extract the observation numbers from each entry and find the minimum
        prop_obsnums = [entry.obsnum for entry in prop_entries]
        min_obsnums.append(min(prop_obsnums))

        # Sum the file count from all observations to get the total file count for
        # the proposal
        prop_filecount = [entry.number_of_files for entry in prop_entries]
        total_files.append(sum(prop_filecount))

        # In order to know if a proposal contains all observations that are entirely viewed, check for at least one existing viewed=False in RootFileInfo
        unviewed_root_file_infos = RootFileInfo.objects.filter(instrument=inst, proposal=proposal_num, viewed=False)
        proposal_viewed.append("Viewed" if unviewed_root_file_infos.count() == 0 else "New")

        # Store comma separated list of exp_types associated with each proposal
        proposal_exp_types = [exposure_type for observation in prop_entries for exposure_type in observation.exptypes.split(',')]
        proposal_exp_types = list(set(proposal_exp_types))
        thumb_exp_types.append(','.join(proposal_exp_types))

<<<<<<< HEAD
=======
        # Get Most recent observation start time
        proposal_obs_times = [observation.obsstart for observation in prop_entries]
        thumb_obs_time.append(max(proposal_obs_times))

>>>>>>> 3b996a7d
    thumbnails_dict['proposals'] = proposal_nums
    thumbnails_dict['thumbnail_paths'] = thumbnail_paths
    thumbnails_dict['num_files'] = total_files
    thumbnails_dict['viewed'] = proposal_viewed
    thumbnails_dict['exp_types'] = thumb_exp_types
<<<<<<< HEAD
=======
    thumbnails_dict['obs_time'] = thumb_obs_time
>>>>>>> 3b996a7d

    context = {'inst': inst,
               'num_proposals': num_proposals,
               'min_obsnum': min_obsnums,
               'thumbnails': thumbnails_dict,
               'dropdown_menus': dropdown_menus}

    return JsonResponse(context, json_dumps_params={'indent': 2})


def archive_thumbnails_ajax(request, inst, proposal, observation=None):
    """Generate the page listing all archived images in the database
    for a certain proposal

    Parameters
    ----------
    request : HttpRequest object
        Incoming request from the webpage
    inst : str
        Name of JWST instrument
    proposal : str
        Number of observing proposal
    observation : str
        Observation number within the proposal

    Returns
    -------
    JsonResponse object
        Outgoing response sent to the webpage
    """
    # Ensure the instrument is correctly capitalized
    inst = JWST_INSTRUMENT_NAMES_MIXEDCASE[inst.lower()]

    data = thumbnails_ajax(inst, proposal, obs_num=observation)
    data['thumbnail_sort'] = request.session.get("image_sort", "Ascending")
    return JsonResponse(data, json_dumps_params={'indent': 2})


def archive_thumbnails_per_observation(request, inst, proposal, observation):
    """Generate the page listing all archived images in the database
    for a certain proposal

    Parameters
    ----------
    request : HttpRequest object
        Incoming request from the webpage
    inst : str
        Name of JWST instrument
    proposal : str
        Number of observing proposal
    observation : str
    Observation number within the proposal

    Returns
    -------
    HttpResponse object
        Outgoing response sent to the webpage
    """
    # Ensure the instrument is correctly capitalized
    inst = JWST_INSTRUMENT_NAMES_MIXEDCASE[inst.lower()]

    proposal_meta = text_scrape(proposal)

    # Get a list of all observation numbers for the proposal
    # This will be used to create buttons for observation-specific
    # pages
    rootnames = get_rootnames_for_instrument_proposal(inst, proposal)
    all_obs = []
    for root in rootnames:
        try:
            all_obs.append(filename_parser(root)['observation'])
        except KeyError:
            pass

    obs_list = sorted(list(set(all_obs)))

    sort_type = request.session.get('image_sort', 'Ascending')
    template = 'thumbnails_per_obs.html'
    context = {'base_url': get_base_url(),
               'inst': inst,
               'obs': observation,
               'obs_list': obs_list,
               'prop': proposal,
               'prop_meta': proposal_meta,
               'sort': sort_type}

    return render(request, template, context)


def archive_thumbnails_query_ajax(request):
    """Generate the page listing all archived images in the database
    for a certain proposal

    Parameters
    ----------
    request : HttpRequest object
        Incoming request from the webpage
    inst : str
        Name of JWST instrument
    proposal : str
        Number of observing proposal

    Returns
    -------
    JsonResponse object
        Outgoing response sent to the webpage
    """

    # Ensure the instrument is correctly capitalized
    instruments_list = []
    for instrument in anomaly_query_config.INSTRUMENTS_CHOSEN:
        instrument = JWST_INSTRUMENT_NAMES_MIXEDCASE[instrument.lower()]
        instruments_list.append(instrument)

    parameters = anomaly_query_config.PARAMETERS

    # when parameters only contains nirspec as instrument, thumbnails still end up being all niriss data
    thumbnails = get_thumbnails_all_instruments(parameters)

    anomaly_query_config.THUMBNAILS = thumbnails

    data = thumbnails_query_ajax(thumbnails)
    data['thumbnail_sort'] = request.session.get("image_sort", "Ascending")
    return JsonResponse(data, json_dumps_params={'indent': 2})


def dashboard(request):
    """Generate the dashbaord page

    Parameters
    ----------
    request : HttpRequest object
        Incoming request from the webpage

    Returns
    -------
    HttpResponse object
        Outgoing response sent to the webpage
    """

    template = 'dashboard.html'

    db = get_dashboard_components(request)
    pie_graph = db.dashboard_instrument_pie_chart()
    files_graph = db.dashboard_files_per_day()
    filetype_bar = db.dashboard_filetype_bar_chart()
    table_columns, table_values = db.dashboard_monitor_tracking()
    grating_plot = db.dashboard_exposure_count_by_filter()
    anomaly_plot = db.dashboard_anomaly_per_instrument()

    plot = layout([[files_graph], [pie_graph, filetype_bar],
                   [grating_plot, anomaly_plot]], sizing_mode='stretch_width')
    script, div = components(plot)

    time_deltas = ['All Time', '1 Day', '1 Week', '1 Month', '1 Year']

    context = {'inst': '',
               'script': script,
               'div': div,
               'table_columns': table_columns,
               'table_rows': table_values,
               'time_deltas': time_deltas}

    return render(request, template, context)


def engineering_database(request):
    """Generate the EDB page.

    Parameters
    ----------
    request : HttpRequest object
        Incoming request from the webpage

    Returns
    -------
    HttpResponse object
        Outgoing response sent to the webpage

    """

    edb_components = get_edb_components(request)

    template = 'engineering_database.html'
    context = {'inst': '',
               'edb_components': edb_components}

    return render(request, template, context)


def export(request, tablename):
    """Function to export and download data from JWQLDB Table Viewer

    Parameters
    ----------
    request : HttpRequest object
        Incoming request from the webpage

    tablename : str
        Name of table to download

    Returns
    -------
    response : HttpResponse object
        Outgoing response sent to the webpage
    """
    table_meta = build_table(tablename)

    response = HttpResponse(content_type='text/csv')
    response['Content-Disposition'] = 'attachment; filename="{}.csv"'.format(tablename)

    writer = csv.writer(response)
    writer.writerow(table_meta.columns.values)
    for _, row in table_meta.iterrows():
        writer.writerow(row.values)

    return response


def home(request):
    """Generate the home page

    Parameters
    ----------
    request : HttpRequest object
        Incoming request from the webpage

    Returns
    -------
    HttpResponse object
        Outgoing response sent to the webpage
    """

    # Create a form instance and populate it with data from the request
    form = FileSearchForm(request.POST or None)

    # If this is a POST request, we need to process the form data
    if request.method == 'POST':
        if form.is_valid():
            return form.redirect_to_files()

    template = 'home.html'
    context = {'inst': '',
               'form': form}

    return render(request, template, context)


def instrument(request, inst):
    """Generate the instrument tool index page.

    Parameters
    ----------
    request : HttpRequest object
        Incoming request from the webpage
    inst : str
        Name of JWST instrument

    Returns
    -------
    HttpResponse object
        Outgoing response sent to the webpage
    """

    # Ensure the instrument is correctly capitalized
    inst = JWST_INSTRUMENT_NAMES_MIXEDCASE[inst.lower()]

    template = 'instrument.html'

    doc_url = URL_DICT[inst.lower()]

    context = {'inst': inst,
               'doc_url': doc_url}

    return render(request, template, context)


def jwqldb_table_viewer(request):
    """Generate the JWQL Table Viewer view.

    Parameters
    ----------
    request : HttpRequest object
        Incoming request from the webpage

    tablename_param : str
        Table name parameter from URL

    Returns
    -------
    HttpResponse object
        Outgoing response sent to the webpage
    """

    try:
        tablename = request.POST['db_table_select']
    except KeyError:
        tablename = None

    if tablename is None:
        table_meta = None
    else:
        table_meta = build_table(tablename)

    _, _, engine, _ = load_connection(get_config()['connection_string'])
    all_jwql_tables = engine.table_names()

    if 'django_migrations' in all_jwql_tables:
        all_jwql_tables.remove('django_migrations')  # No necessary information.

    jwql_tables_by_instrument = {}
    instruments = ['nircam', 'nirspec', 'niriss', 'miri', 'fgs']

    #  Sort tables by instrument
    for instrument in instruments:
        jwql_tables_by_instrument[instrument] = [tablename for tablename in all_jwql_tables if instrument in tablename]

    # Don't forget tables that dont contain instrument specific instrument information.
    jwql_tables_by_instrument['general'] = [table for table in all_jwql_tables if not any(instrument in table for instrument in instruments)]

    template = 'jwqldb_table_viewer.html'

    # If value of table_meta is None (when coming from home page)
    if table_meta is None:
        context = {
            'inst': '',
            'all_jwql_tables': jwql_tables_by_instrument}
    # If table_meta is empty, just render table with no data.
    elif table_meta.empty:
        context = {
            'inst': '',
            'all_jwql_tables': jwql_tables_by_instrument,
            'table_columns': table_meta.columns.values,
            'table_name': tablename}
    # Else, everything is good to go, render the table.
    else:
        context = {
            'inst': '',
            'all_jwql_tables': jwql_tables_by_instrument,
            'table_columns': table_meta.columns.values,
            'table_rows': table_meta.values,
            'table_name': tablename}

    return render(request, template, context)


def not_found(request, *kwargs):
    """Generate a ``not_found`` page

    Parameters
    ----------
    request : HttpRequest object
        Incoming request from the webpage

    Returns
    -------
    HttpResponse object
        Outgoing response sent to the webpage
    """

    template = random_404_page()
    status_code = 404  # Note that this will show 400, 403, 404, and 500 as 404 status
    context = {'inst': ''}

    return render(request, template, context, status=status_code)


def query_submit(request):
    """Generate the page listing all archived images in the database
    for a certain proposal

    Parameters
    ----------
    request : HttpRequest object
        Incoming request from the webpage

    Returns
    -------
    HttpResponse object
        Outgoing response sent to the webpage
    """

    template = 'query_submit.html'

    parameters = {}
    parameters['instruments'] = anomaly_query_config.INSTRUMENTS_CHOSEN
    parameters['apertures'] = anomaly_query_config.APERTURES_CHOSEN
    parameters['filters'] = anomaly_query_config.FILTERS_CHOSEN
    parameters['detectors'] = anomaly_query_config.DETECTORS_CHOSEN
    parameters['exposure_types'] = anomaly_query_config.EXPTYPES_CHOSEN
    parameters['read_patterns'] = anomaly_query_config.READPATTS_CHOSEN
    parameters['gratings'] = anomaly_query_config.GRATINGS_CHOSEN
    parameters['anomalies'] = anomaly_query_config.ANOMALIES_CHOSEN_FROM_CURRENT_ANOMALIES

    anomaly_query_config.PARAMETERS = parameters

    sort_type = request.session.get('image_sort', 'Ascending')

    context = {'inst': '',
               'base_url': get_base_url(),
               'sort': sort_type
               }

    return render(request, template, context)


def unlooked_images(request, inst):
    """Generate the page listing all unlooked images in the database

    Parameters
    ----------
    request : HttpRequest object
        Incoming request from the webpage
    inst : str
        Name of JWST instrument

    Returns
    -------
    HttpResponse object
        Outgoing response sent to the webpage
    """

    pass


def view_header(request, inst, filename, filetype):
    """Generate the header view page

    Parameters
    ----------
    request : HttpRequest object
        Incoming request from the webpage
    inst : str
        Name of JWST instrument
    filename : str
        FITS filename of selected image in filesystem
    filetype : str
        Type of file (e.g. ``uncal``)

    Returns
    -------
    HttpResponse object
        Outgoing response sent to the webpage
    """

    # Ensure the instrument is correctly capitalized
    inst = JWST_INSTRUMENT_NAMES_MIXEDCASE[inst.lower()]

    template = 'view_header.html'
    file_root = '_'.join(filename.split('_'))

    context = {'inst': inst,
               'filename': filename,
               'file_root': file_root,
               'file_type': filetype,
               'header_info': get_header_info(filename, filetype)}

    return render(request, template, context)


def explore_image(request, inst, file_root, filetype, rewrite=False):
    """Generate the header view page

    Parameters
    ----------
    request : HttpRequest object
        Incoming request from the webpage
    inst : str
        Name of JWST instrument
    file_root : str
        FITS file_root of selected image in filesystem
    filetype : str
        Type of file (e.g. ``uncal``)
    rewrite : bool, optional
        Regenerate if bokeh image already exists?

    Returns
    -------
    HttpResponse object
        Outgoing response sent to the webpage
    """

    # Ensure the instrument is correctly capitalized
    inst = JWST_INSTRUMENT_NAMES_MIXEDCASE[inst.lower()]
    template = 'explore_image.html'

    # get explorable extensions from header
    extensions = get_explorer_extension_names(file_root, filetype)

    fits_file = file_root + '_' + filetype + '.fits'
    # Get image info containing all paths to fits files
    image_info_list = get_image_info(file_root, rewrite)
    # Find index of our fits file
    fits_index = next(ix for ix, fits_path in enumerate(image_info_list['all_files']) if fits_file in fits_path)
    # get full path of fits file to open and extract extension info
    full_fits_file = image_info_list['all_files'][fits_index]
    extension_ints = {}
    extension_groups = {}

    # gather extension group/integration information to send
    if os.path.isfile(full_fits_file):
        with fits.open(full_fits_file) as hdulist:
            for exten in extensions:
                dims = hdulist[exten].shape
                if len(dims) == 4:
                    extension_ints[exten], extension_groups[exten], ny, nx = dims
                elif len(dims) == 3:
                    extension_groups[exten] = 0
                    extension_ints[exten], ny, nx = dims
                else:
                    extension_ints[exten] = 0
                    extension_groups[exten] = 0
    else:
        raise FileNotFoundError(f'WARNING: {full_fits_file} does not exist!')

    form = get_anomaly_form(request, inst, file_root)

    context = {'inst': inst,
               'file_root': file_root,
               'filetype': filetype,
               'extensions': extensions,
               'extension_groups': extension_groups,
               'extension_ints': extension_ints,
               'base_url': get_base_url(),
               'form': form}

    return render(request, template, context)


def explore_image_ajax(request, inst, file_root, filetype, scaling="log", low_lim=None, high_lim=None, ext_name="SCI", int1_nr=None, grp1_nr=None, int2_nr=None, grp2_nr=None, rewrite=False):
    """Generate the page listing all archived images in the database
    for a certain proposal

    Parameters
    ----------
    request : HttpRequest object
        Incoming request from the webpage
    inst : str
        Name of JWST instrument
    file_root : str
        FITS file_root of selected image in filesystem
    filetype : str
        Type of file (e.g. ``uncal``)
    scaling : str
        Scaling to implement in interactive preview image ("log" or "lin")
    low_lim : str
        Signal value to use as the lower limit of the displayed image. If "None", it will be calculated using the ZScale function
    high_lim : str
        Signal value to use as the upper limit of the displayed image. If "None", it will be calculated using the ZScale function
    ext_name : str
        Extension to implement in interactive preview image ("SCI", "DQ", "GROUPDQ", "PIXELDQ", "ERR"...)
    rewrite : bool, optional
        Regenerate if bokeh image already exists?

    Returns
    -------
    JsonResponse object
        Outgoing response sent to the webpage
    """
    # Ensure the instrument is correctly capitalized
    inst = JWST_INSTRUMENT_NAMES_MIXEDCASE[inst.lower()]

    # Get image info containing all paths to fits files
    image_info_list = get_image_info(file_root, rewrite)

    # Save fits file name to use for bokeh image
    fits_file = file_root + '_' + filetype + '.fits'
    # Find index of our fits file
    fits_index = next(ix for ix, fits_path in enumerate(image_info_list['all_files']) if fits_file in fits_path)

    # get full path of fits file to send to InteractivePreviewImg
    full_fits_file = image_info_list['all_files'][fits_index]
    # sent floats not strings to init
    if low_lim == "None":
        low_lim = None
    if high_lim == "None":
        high_lim = None
    if int1_nr == "None":
        int1_nr = None
    if grp1_nr == "None":
        grp1_nr = None
    if int2_nr == "None":
        int2_nr = None
    if grp2_nr == "None":
        grp2_nr = None

    if low_lim is not None:
        low_lim = float(low_lim)
    if high_lim is not None:
        high_lim = float(high_lim)

    group = None
    integ = None
    if (grp1_nr):
        if (grp2_nr):
            group = [int(grp1_nr), int(grp2_nr)]
        else:
            group = int(grp1_nr)
    if (int1_nr):
        if (int2_nr):
            integ = [int(int1_nr), int(int2_nr)]
        else:
            integ = int(int1_nr)

    int_preview_image = InteractivePreviewImg(full_fits_file, low_lim, high_lim, scaling, None, ext_name, group, integ)

    context = {'inst': "inst",
               'script': int_preview_image.script,
               'div': int_preview_image.div}

    return JsonResponse(context, json_dumps_params={'indent': 2})


def toggle_viewed_ajax(request, file_root):
    """Update the model's "mark_viewed" field and save in the database

    Parameters
    ----------
    request : HttpRequest object
        Incoming request from the webpage
    file_root : str
        FITS file_root of selected image in filesystem

    Returns
    -------
    JsonResponse object
        Outgoing response sent to the webpage
    """
    root_file_info = RootFileInfo.objects.get(root_name=file_root)
    root_file_info.viewed = not root_file_info.viewed
    root_file_info.save()

    # Build the context
    context = {'marked_viewed': root_file_info.viewed}
    return JsonResponse(context, json_dumps_params={'indent': 2})


def update_session_value_ajax(request, session_item, session_value):
    session_options = ["image_sort"]
    context = {}
    # Only allow updates of sessions that we expect
    if session_item in session_options:
        request.session[session_item] = session_value
        context = {'item': request.session[session_item]}
    return JsonResponse(context, json_dumps_params={'indent': 2})


def view_image(request, inst, file_root, rewrite=False):
    """Generate the image view page

    Parameters
    ----------
    request : HttpRequest object
        Incoming request from the webpage
    inst : str
        Name of JWST instrument
    file_root : str
        FITS filename of selected image in filesystem
    rewrite : bool, optional
        Regenerate the jpg preview of `file` if it already exists?

    Returns
    -------
    HttpResponse object
        Outgoing response sent to the webpage
    """

    # Ensure the instrument is correctly capitalized
    inst = JWST_INSTRUMENT_NAMES_MIXEDCASE[inst.lower()]

    template = 'view_image.html'
    image_info = get_image_info(file_root, rewrite)

    # Put suffixes in a consistent order. Check if any of the
    # suffixes are not in the list that specifies order.
    # Reorder the list of filenames to match the reordered list
    # of suffixes.
    suffixes = []
    all_files = []
    untracked_suffixes = deepcopy(image_info['suffixes'])
    untracked_files = deepcopy(image_info['all_files'])
    for poss_suffix in EXPOSURE_PAGE_SUFFIX_ORDER:
        if 'crf' not in poss_suffix:
            if poss_suffix in image_info['suffixes']:
                suffixes.append(poss_suffix)
                loc = image_info['suffixes'].index(poss_suffix)
                all_files.append(image_info['all_files'][loc])
                untracked_suffixes.remove(poss_suffix)
                untracked_files.remove(image_info['all_files'][loc])
        else:
            # EXPOSURE_PAGE_SUFFIX_ORDER contains crf and crfints, but the actual suffixes
            # in the data will be e.g. o001_crf, and there may be more than one crf file
            # in the list of suffixes. So in this case, we strip the e.g. o001 from the
            # suffixes and check which list elements match.
            suff_arr = np.array(image_info['suffixes'])
            files_arr = np.array(image_info['all_files'])
            splits = np.array([ele.split('_')[-1] for ele in image_info['suffixes']])
            idxs = np.where(splits == poss_suffix)[0]
            if len(idxs) > 0:
                suff_entries = list(suff_arr[idxs])
                file_entries = list(files_arr[idxs])
                suffixes.extend(suff_entries)
                all_files.extend(file_entries)

                untracked_splits = np.array([ele.split('_')[-1] for ele in untracked_suffixes])
                untracked_idxs = np.where(untracked_splits == poss_suffix)[0]
                untracked_suffixes = list(np.delete(untracked_suffixes, untracked_idxs))
                untracked_files = list(np.delete(untracked_files, untracked_idxs))

    # If the data contain any suffixes that are not in the list that specifies the order
    # to use, make a note in the log (so that they can be added to EXPOSURE_PAGE_SUFFIX_ORDER)
    # later. Then add them to the end of the suffixes list. Their order will be random since
    # they are not in EXPOSURE_PAGE_SUFFIX_ORDER.
    if len(untracked_suffixes) > 0:
        module = os.path.basename(__file__).strip('.py')
        start_time, log_file = monitor_utils.initialize_instrument_monitor(module)
        logging.warning((f'In view_image(), for {inst}, {file_root}, the following suffixes are present in the data, '
                         f'but not in EXPOSURE_PAGE_SUFFIX_ORDER in constants.py: {untracked_suffixes} '
                         'Please add them, so that they will appear in a consistent order on the webpage.'))
        suffixes.extend(untracked_suffixes)
        all_files.extend(untracked_files)

    form = get_anomaly_form(request, inst, file_root)

    prop_id = file_root[2:7]

    rootnames = get_rootnames_for_instrument_proposal(inst, prop_id)
    file_root_list = defaultdict(list)

    for root in rootnames:
        try:
            file_root_list[(filename_parser(root)['observation'])].append(root)
        except KeyError:
            pass

    sort_type = request.session.get('image_sort', 'Ascending')
    if sort_type in ['Ascending']:
        file_root_list = {key: sorted(file_root_list[key]) for key in sorted(file_root_list)}
    else:
        file_root_list = {key: sorted(file_root_list[key], reverse=True) for key in sorted(file_root_list)}

    # Get our current views RootFileInfo model and send our "viewed/new" information
    root_file_info = RootFileInfo.objects.get(root_name=file_root)

    # Build the context
    context = {'base_url': get_base_url(),
               'file_root_list': file_root_list,
               'inst': inst,
               'prop_id': prop_id,
               'obsnum': file_root[7:10],
               'file_root': file_root,
               'jpg_files': image_info['all_jpegs'],
               'fits_files': all_files,
               'suffixes': suffixes,
               'num_ints': image_info['num_ints'],
               'available_ints': image_info['available_ints'],
               'total_ints': image_info['total_ints'],
               'form': form,
               'marked_viewed': root_file_info.viewed}

    return render(request, template, context)<|MERGE_RESOLUTION|>--- conflicted
+++ resolved
@@ -231,11 +231,8 @@
     proposal_viewed = []
     proposal_exp_types = []
     thumb_exp_types = []
-<<<<<<< HEAD
-=======
     proposal_obs_times = []
     thumb_obs_time = []
->>>>>>> 3b996a7d
 
     # Get a set of all exposure types used in the observations associated with this proposal
     exp_types = [exposure_type for observation in all_entries for exposure_type in observation.exptypes.split(',')]
@@ -271,22 +268,16 @@
         proposal_exp_types = list(set(proposal_exp_types))
         thumb_exp_types.append(','.join(proposal_exp_types))
 
-<<<<<<< HEAD
-=======
         # Get Most recent observation start time
         proposal_obs_times = [observation.obsstart for observation in prop_entries]
         thumb_obs_time.append(max(proposal_obs_times))
 
->>>>>>> 3b996a7d
     thumbnails_dict['proposals'] = proposal_nums
     thumbnails_dict['thumbnail_paths'] = thumbnail_paths
     thumbnails_dict['num_files'] = total_files
     thumbnails_dict['viewed'] = proposal_viewed
     thumbnails_dict['exp_types'] = thumb_exp_types
-<<<<<<< HEAD
-=======
     thumbnails_dict['obs_time'] = thumb_obs_time
->>>>>>> 3b996a7d
 
     context = {'inst': inst,
                'num_proposals': num_proposals,
