--- conflicted
+++ resolved
@@ -309,19 +309,11 @@
         total_files.append(sum(prop_filecount))
 
     context = {'inst': inst,
-<<<<<<< HEAD
-               'num_proposals': all_proposal_info['num_proposals'],
-               'min_obsnum': all_proposal_info['min_obsnum'],
-               'thumbnails': {'proposals': all_proposal_info['proposals'],
-                              'thumbnail_paths': all_proposal_info['thumbnail_paths'],
-                              'num_files': all_proposal_info['num_files']}}
-=======
                'num_proposals': num_proposals,
                'min_obsnum': min_obsnums,
                'thumbnails': {'proposals': proposal_nums,
                               'thumbnail_paths': thumbnail_paths,
                               'num_files': total_files}}
->>>>>>> b5044c42
 
     return JsonResponse(context, json_dumps_params={'indent': 2})
 
