"""Defines the views for the ``jwql`` web app.

In Django, "a view function, or view for short, is simply a Python
function that takes a Web request and returns a Web response" (from
Django documentation). This module defines all of the views that are
used to generate the various webpages used for the JWQL application.
For example, these views can list the tools available to users, query
the ``jwql`` database, and display images and headers.

Authors
-------

    - Lauren Chambers
    - Johannes Sahlmann
    - Teagan King
    - Mees Fix
<<<<<<< HEAD
    - Bryan Hilbert
=======
    - Maria Pena-Guerrero
>>>>>>> 4f1b9394

Use
---

    This module is called in ``urls.py`` as such:
    ::

        from django.urls import path
        from . import views
        urlpatterns = [path('web/path/to/view/', views.view_name,
        name='view_name')]

References
----------
    For more information please see:
        ``https://docs.djangoproject.com/en/2.0/topics/http/views/``

Dependencies
------------
    The user must have a configuration file named ``config.json``
    placed in the ``jwql`` directory.
"""

from collections import defaultdict
import csv
import os

from bokeh.layouts import layout
from bokeh.embed import components
from django.http import HttpResponse, JsonResponse
from django.shortcuts import redirect, render

from jwql.database.database_interface import load_connection
from jwql.utils import anomaly_query_config
from jwql.utils.interactive_preview_image import InteractivePreviewImg
from jwql.utils.constants import JWST_INSTRUMENT_NAMES_MIXEDCASE, MONITORS, URL_DICT
from jwql.utils.utils import filename_parser, filesystem_path, get_base_url, get_config, get_rootnames_for_instrument_proposal, query_unformat

from .data_containers import build_table
from .data_containers import data_trending
from .data_containers import get_acknowledgements, get_instrument_proposals
from .data_containers import get_anomaly_form
from .data_containers import get_dashboard_components
from .data_containers import get_edb_components
from .data_containers import get_explorer_extension_names
from .data_containers import get_filenames_by_instrument, mast_query_filenames_by_instrument
from .data_containers import get_header_info
from .data_containers import get_image_info
from .data_containers import get_proposal_info
from .data_containers import get_thumbnails_all_instruments
from .data_containers import nirspec_trending
from .data_containers import random_404_page
from .data_containers import text_scrape
from .data_containers import thumbnails_ajax
from .data_containers import thumbnails_query_ajax
from .forms import AnomalyQueryForm
from .forms import FileSearchForm
from .models import Observation, Proposal
from astropy.io import fits


def anomaly_query(request):
    """The anomaly query form page"""

    form = AnomalyQueryForm(request.POST or None)

    if request.method == 'POST':
        if form.is_valid():
            query_configs = {}
            for instrument in ['miri', 'nirspec', 'niriss', 'nircam', 'fgs']:
                query_configs[instrument] = {}
                query_configs[instrument]['filters'] = [query_unformat(i) for i in form.cleaned_data['{}_filt'.format(instrument)]]
                query_configs[instrument]['apertures'] = [query_unformat(i) for i in form.cleaned_data['{}_aper'.format(instrument)]]
                query_configs[instrument]['detectors'] = [query_unformat(i) for i in form.cleaned_data['{}_detector'.format(instrument)]]
                query_configs[instrument]['exptypes'] = [query_unformat(i) for i in form.cleaned_data['{}_exptype'.format(instrument)]]
                query_configs[instrument]['readpatts'] = [query_unformat(i) for i in form.cleaned_data['{}_readpatt'.format(instrument)]]
                query_configs[instrument]['gratings'] = [query_unformat(i) for i in form.cleaned_data['{}_grating'.format(instrument)]]
                query_configs[instrument]['anomalies'] = [query_unformat(i) for i in form.cleaned_data['{}_anomalies'.format(instrument)]]

            all_filters, all_apers, all_detectors, all_exptypes, all_readpatts, all_gratings, all_anomalies = {}, {}, {}, {}, {}, {}, {}
            for instrument in query_configs:
                all_filters[instrument] = query_configs[instrument]['filters']
                all_apers[instrument] = query_configs[instrument]['apertures']
                all_detectors[instrument] = query_configs[instrument]['detectors']
                all_exptypes[instrument] = query_configs[instrument]['exptypes']
                all_readpatts[instrument] = query_configs[instrument]['readpatts']
                all_gratings[instrument] = query_configs[instrument]['gratings']
                all_anomalies[instrument] = query_configs[instrument]['anomalies']

            anomaly_query_config.INSTRUMENTS_CHOSEN = form.cleaned_data['instrument']
            anomaly_query_config.ANOMALIES_CHOSEN_FROM_CURRENT_ANOMALIES = all_anomalies
            anomaly_query_config.APERTURES_CHOSEN = all_apers
            anomaly_query_config.FILTERS_CHOSEN = all_filters
            anomaly_query_config.EXPTIME_MIN = str(form.cleaned_data['exp_time_min'])
            anomaly_query_config.EXPTIME_MAX = str(form.cleaned_data['exp_time_max'])
            anomaly_query_config.DETECTORS_CHOSEN = all_detectors
            anomaly_query_config.EXPTYPES_CHOSEN = all_exptypes
            anomaly_query_config.READPATTS_CHOSEN = all_readpatts
            anomaly_query_config.GRATINGS_CHOSEN = all_gratings

            return redirect('/query_submit')

    context = {'form': form,
               'inst': ''}
    template = 'anomaly_query.html'

    return render(request, template, context)


def miri_data_trending(request):
    """Generate the ``MIRI DATA-TRENDING`` page

    Parameters
    ----------
    request : HttpRequest object
        Incoming request from the webpage

    Returns
    -------
    HttpResponse object
        Outgoing response sent to the webpage
    """

    template = "miri_data_trending.html"
    variables, dash = data_trending()

    context = {
        'dashboard': dash,
        'inst': '',  # Leave as empty string or instrument name; Required for navigation bar
        'inst_list': JWST_INSTRUMENT_NAMES_MIXEDCASE,  # Do not edit; Required for navigation bar
        'tools': MONITORS,  # Do not edit; Required for navigation bar
        'user': None  # Do not edit; Required for authentication
    }

    # append variables to context
    context.update(variables)

    # Return a HTTP response with the template and dictionary of variables
    return render(request, template, context)


def nirspec_data_trending(request):
    """Generate the ``NIRSpec DATA-TRENDING`` page

    Parameters
    ----------
    request : HttpRequest object
        Incoming request from the webpage

    Returns
    -------
    HttpResponse object
        Outgoing response sent to the webpage
    """

    template = "nirspec_data_trending.html"
    variables, dash = nirspec_trending()

    context = {
        'dashboard': dash,
        'inst': '',  # Leave as empty string or instrument name; Required for navigation bar
        'inst_list': JWST_INSTRUMENT_NAMES_MIXEDCASE,  # Do not edit; Required for navigation bar
        'tools': MONITORS,  # Do not edit; Required for navigation bar
        'user': None  # Do not edit; Required for authentication
    }

    # append variables to context
    context.update(variables)

    # Return a HTTP response with the template and dictionary of variables
    return render(request, template, context)


def about(request):
    """Generate the ``about`` page

    Parameters
    ----------
    request : HttpRequest object
        Incoming request from the webpage

    Returns
    -------
    HttpResponse object
        Outgoing response sent to the webpage
    """

    template = 'about.html'
    acknowledgements = get_acknowledgements()
    context = {'acknowledgements': acknowledgements,
               'inst': ''}

    return render(request, template, context)


def api_landing(request):
    """Generate the ``api`` page

    Parameters
    ----------
    request : HttpRequest object
        Incoming request from the webpage

    Returns
    -------
    HttpResponse object
        Outgoing response sent to the webpage
    """

    template = 'api_landing.html'
    context = {'inst': ''}

    return render(request, template, context)


def archived_proposals(request, inst):
    """Generate the page listing all archived proposals in the database

    Parameters
    ----------
    request : HttpRequest object
        Incoming request from the webpage
    inst : str
        Name of JWST instrument

    Returns
    -------
    HttpResponse object
        Outgoing response sent to the webpage
    """

    # Ensure the instrument is correctly capitalized
    inst = JWST_INSTRUMENT_NAMES_MIXEDCASE[inst.lower()]

    template = 'archive.html'
    context = {'inst': inst,
               'base_url': get_base_url()}

    return render(request, template, context)


def archived_proposals_ajax(request, inst):
    """Generate the page listing all archived proposals in the database

    Parameters
    ----------
    request : HttpRequest object
        Incoming request from the webpage
    inst : str
        Name of JWST instrument

    Returns
    -------
    JsonResponse object
        Outgoing response sent to the webpage
    """
    # Ensure the instrument is correctly capitalized
    inst = JWST_INSTRUMENT_NAMES_MIXEDCASE[inst.lower()]

    # Get a list of Observation entries for the given instrument
    all_entries = Observation.objects.filter(proposal__archive__instrument=inst)

    # Get a list of proposal numbers.
    prop_objects = Proposal.objects.filter(archive__instrument=inst)
    proposal_nums = [entry.prop_id for entry in prop_objects]

    # Put proposals into descending order
    proposal_nums.sort(reverse=True)

    # Total number of proposals for the instrument
    num_proposals = len(proposal_nums)

    thumbnail_paths = []
    min_obsnums = []
    total_files = []
    for proposal_num in proposal_nums:
        # For each proposal number, get all entries
        prop_entries = all_entries.filter(proposal__prop_id=proposal_num)

        # All entries will have the same thumbnail_path, so just grab the first
        thumbnail_paths.append(prop_entries[0].proposal.thumbnail_path)

        # Extract the observation numbers from each entry and find the minimum
        prop_obsnums = [entry.obsnum for entry in prop_entries]
        min_obsnums.append(min(prop_obsnums))

        # Sum the file count from all observations to get the total file count for
        # the proposal
        prop_filecount = [entry.number_of_files for entry in prop_entries]
        total_files.append(sum(prop_filecount))

    context = {'inst': inst,
               'num_proposals': num_proposals,
               'min_obsnum': min_obsnums,
               'thumbnails': {'proposals': proposal_nums,
                              'thumbnail_paths': thumbnail_paths,
                              'num_files': total_files}}

    return JsonResponse(context, json_dumps_params={'indent': 2})


def archive_thumbnails_ajax(request, inst, proposal, observation=None):
    """Generate the page listing all archived images in the database
    for a certain proposal

    Parameters
    ----------
    request : HttpRequest object
        Incoming request from the webpage
    inst : str
        Name of JWST instrument
    proposal : str
        Number of observing proposal
    observation : str
        Observation number within the proposal

    Returns
    -------
    JsonResponse object
        Outgoing response sent to the webpage
    """
    # Ensure the instrument is correctly capitalized
    inst = JWST_INSTRUMENT_NAMES_MIXEDCASE[inst.lower()]

    data = thumbnails_ajax(inst, proposal, obs_num=observation)

    return JsonResponse(data, json_dumps_params={'indent': 2})


def archive_thumbnails_per_observation(request, inst, proposal, observation):
    """Generate the page listing all archived images in the database
    for a certain proposal

    Parameters
    ----------
    request : HttpRequest object
        Incoming request from the webpage
    inst : str
        Name of JWST instrument
    proposal : str
        Number of observing proposal
    observation : str
    Observation number within the proposal

    Returns
    -------
    HttpResponse object
        Outgoing response sent to the webpage
    """
    # Ensure the instrument is correctly capitalized
    inst = JWST_INSTRUMENT_NAMES_MIXEDCASE[inst.lower()]

    proposal_meta = text_scrape(proposal)

    # Get a list of all observation numbers for the proposal
    # This will be used to create buttons for observation-specific
    # pages
    rootnames = get_rootnames_for_instrument_proposal(inst, proposal)
    all_obs = []
    for root in rootnames:
        try:
            all_obs.append(filename_parser(root)['observation'])
        except KeyError:
            pass

    obs_list = sorted(list(set(all_obs)))

    template = 'thumbnails_per_obs.html'
    context = {'base_url': get_base_url(),
               'inst': inst,
               'obs': observation,
               'obs_list': obs_list,
               'prop': proposal,
               'prop_meta': proposal_meta,
               'base_url': get_base_url()}

    return render(request, template, context)


def archive_thumbnails_query_ajax(request):
    """Generate the page listing all archived images in the database
    for a certain proposal

    Parameters
    ----------
    request : HttpRequest object
        Incoming request from the webpage
    inst : str
        Name of JWST instrument
    proposal : str
        Number of observing proposal

    Returns
    -------
    JsonResponse object
        Outgoing response sent to the webpage
    """

    # Ensure the instrument is correctly capitalized
    instruments_list = []
    for instrument in anomaly_query_config.INSTRUMENTS_CHOSEN:
        instrument = JWST_INSTRUMENT_NAMES_MIXEDCASE[instrument.lower()]
        instruments_list.append(instrument)

    parameters = anomaly_query_config.PARAMETERS

    # when parameters only contains nirspec as instrument, thumbnails still end up being all niriss data
    thumbnails = get_thumbnails_all_instruments(parameters)

    anomaly_query_config.THUMBNAILS = thumbnails

    data = thumbnails_query_ajax(thumbnails)

    return JsonResponse(data, json_dumps_params={'indent': 2})


def dashboard(request):
    """Generate the dashbaord page

    Parameters
    ----------
    request : HttpRequest object
        Incoming request from the webpage

    Returns
    -------
    HttpResponse object
        Outgoing response sent to the webpage
    """

    template = 'dashboard.html'

    db = get_dashboard_components(request)
    pie_graph = db.dashboard_instrument_pie_chart()
    files_graph = db.dashboard_files_per_day()
    filetype_bar = db.dashboard_filetype_bar_chart()
    table_columns, table_values = db.dashboard_monitor_tracking()
    grating_plot = db.dashboard_exposure_count_by_filter()
    anomaly_plot = db.dashboard_anomaly_per_instrument()

    plot = layout([[files_graph], [pie_graph, filetype_bar],
                   [grating_plot, anomaly_plot]], sizing_mode='stretch_width')
    script, div = components(plot)

    time_deltas = ['All Time', '1 Day', '1 Week', '1 Month', '1 Year']

    context = {'inst': '',
               'script': script,
               'div': div,
               'table_columns': table_columns,
               'table_rows': table_values,
               'time_deltas': time_deltas}

    return render(request, template, context)


def engineering_database(request):
    """Generate the EDB page.

    Parameters
    ----------
    request : HttpRequest object
        Incoming request from the webpage

    Returns
    -------
    HttpResponse object
        Outgoing response sent to the webpage

    """

    edb_components = get_edb_components(request)

    template = 'engineering_database.html'
    context = {'inst': '',
               'edb_components': edb_components}

    return render(request, template, context)


def export(request, tablename):
    """Function to export and download data from JWQLDB Table Viewer

    Parameters
    ----------
    request : HttpRequest object
        Incoming request from the webpage

    tablename : str
        Name of table to download

    Returns
    -------
    response : HttpResponse object
        Outgoing response sent to the webpage
    """
    table_meta = build_table(tablename)

    response = HttpResponse(content_type='text/csv')
    response['Content-Disposition'] = 'attachment; filename="{}.csv"'.format(tablename)

    writer = csv.writer(response)
    writer.writerow(table_meta.columns.values)
    for _, row in table_meta.iterrows():
        writer.writerow(row.values)

    return response


def home(request):
    """Generate the home page

    Parameters
    ----------
    request : HttpRequest object
        Incoming request from the webpage

    Returns
    -------
    HttpResponse object
        Outgoing response sent to the webpage
    """

    # Create a form instance and populate it with data from the request
    form = FileSearchForm(request.POST or None)

    # If this is a POST request, we need to process the form data
    if request.method == 'POST':
        if form.is_valid():
            return form.redirect_to_files()

    template = 'home.html'
    context = {'inst': '',
               'form': form}

    return render(request, template, context)


def instrument(request, inst):
    """Generate the instrument tool index page.

    Parameters
    ----------
    request : HttpRequest object
        Incoming request from the webpage
    inst : str
        Name of JWST instrument

    Returns
    -------
    HttpResponse object
        Outgoing response sent to the webpage
    """

    # Ensure the instrument is correctly capitalized
    inst = JWST_INSTRUMENT_NAMES_MIXEDCASE[inst.lower()]

    template = 'instrument.html'

    doc_url = URL_DICT[inst.lower()]

    context = {'inst': inst,
               'doc_url': doc_url}

    return render(request, template, context)


def jwqldb_table_viewer(request):
    """Generate the JWQL Table Viewer view.

    Parameters
    ----------
    request : HttpRequest object
        Incoming request from the webpage

    tablename_param : str
        Table name parameter from URL

    Returns
    -------
    HttpResponse object
        Outgoing response sent to the webpage
    """

    try:
        tablename = request.POST['db_table_select']
    except KeyError:
        tablename = None

    if tablename is None:
        table_meta = None
    else:
        table_meta = build_table(tablename)

    _, _, engine, _ = load_connection(get_config()['connection_string'])
    all_jwql_tables = engine.table_names()

    if 'django_migrations' in all_jwql_tables:
        all_jwql_tables.remove('django_migrations')  # No necessary information.

    jwql_tables_by_instrument = {}
    instruments = ['nircam', 'nirspec', 'niriss', 'miri', 'fgs']

    #  Sort tables by instrument
    for instrument in instruments:
        jwql_tables_by_instrument[instrument] = [tablename for tablename in all_jwql_tables if instrument in tablename]

    # Don't forget tables that dont contain instrument specific instrument information.
    jwql_tables_by_instrument['general'] = [table for table in all_jwql_tables if not any(instrument in table for instrument in instruments)]

    template = 'jwqldb_table_viewer.html'

    # If value of table_meta is None (when coming from home page)
    if table_meta is None:
        context = {
            'inst': '',
            'all_jwql_tables': jwql_tables_by_instrument}
    # If table_meta is empty, just render table with no data.
    elif table_meta.empty:
        context = {
            'inst': '',
            'all_jwql_tables': jwql_tables_by_instrument,
            'table_columns': table_meta.columns.values,
            'table_name': tablename}
    # Else, everything is good to go, render the table.
    else:
        context = {
            'inst': '',
            'all_jwql_tables': jwql_tables_by_instrument,
            'table_columns': table_meta.columns.values,
            'table_rows': table_meta.values,
            'table_name': tablename}

    return render(request, template, context)


def not_found(request, *kwargs):
    """Generate a ``not_found`` page

    Parameters
    ----------
    request : HttpRequest object
        Incoming request from the webpage

    Returns
    -------
    HttpResponse object
        Outgoing response sent to the webpage
    """

    template = random_404_page()
    status_code = 404  # Note that this will show 400, 403, 404, and 500 as 404 status
    context = {'inst': ''}

    return render(request, template, context, status=status_code)


def query_submit(request):
    """Generate the page listing all archived images in the database
    for a certain proposal

    Parameters
    ----------
    request : HttpRequest object
        Incoming request from the webpage

    Returns
    -------
    HttpResponse object
        Outgoing response sent to the webpage
    """

    template = 'query_submit.html'

    parameters = {}
    parameters['instruments'] = anomaly_query_config.INSTRUMENTS_CHOSEN
    parameters['apertures'] = anomaly_query_config.APERTURES_CHOSEN
    parameters['filters'] = anomaly_query_config.FILTERS_CHOSEN
    parameters['detectors'] = anomaly_query_config.DETECTORS_CHOSEN
    parameters['exposure_types'] = anomaly_query_config.EXPTYPES_CHOSEN
    parameters['read_patterns'] = anomaly_query_config.READPATTS_CHOSEN
    parameters['gratings'] = anomaly_query_config.GRATINGS_CHOSEN
    parameters['anomalies'] = anomaly_query_config.ANOMALIES_CHOSEN_FROM_CURRENT_ANOMALIES

    anomaly_query_config.PARAMETERS = parameters

    context = {'inst': '',
               'base_url': get_base_url()
               }

    return render(request, template, context)


def unlooked_images(request, inst):
    """Generate the page listing all unlooked images in the database

    Parameters
    ----------
    request : HttpRequest object
        Incoming request from the webpage
    inst : str
        Name of JWST instrument

    Returns
    -------
    HttpResponse object
        Outgoing response sent to the webpage
    """

    pass


def view_header(request, inst, filename, filetype):
    """Generate the header view page

    Parameters
    ----------
    request : HttpRequest object
        Incoming request from the webpage
    inst : str
        Name of JWST instrument
    filename : str
        FITS filename of selected image in filesystem
    filetype : str
        Type of file (e.g. ``uncal``)

    Returns
    -------
    HttpResponse object
        Outgoing response sent to the webpage
    """

    # Ensure the instrument is correctly capitalized
    inst = JWST_INSTRUMENT_NAMES_MIXEDCASE[inst.lower()]

    template = 'view_header.html'
    file_root = '_'.join(filename.split('_'))

    context = {'inst': inst,
               'filename': filename,
               'file_root': file_root,
               'file_type': filetype,
               'header_info': get_header_info(filename, filetype)}

    return render(request, template, context)


def explore_image(request, inst, file_root, filetype, rewrite=False):
    """Generate the header view page

    Parameters
    ----------
    request : HttpRequest object
        Incoming request from the webpage
    inst : str
        Name of JWST instrument
    file_root : str
        FITS file_root of selected image in filesystem
    filetype : str
        Type of file (e.g. ``uncal``)
    rewrite : bool, optional
        Regenerate if bokeh image already exists?

    Returns
    -------
    HttpResponse object
        Outgoing response sent to the webpage
    """

    # Ensure the instrument is correctly capitalized
    inst = JWST_INSTRUMENT_NAMES_MIXEDCASE[inst.lower()]
    template = 'explore_image.html'

    # get explorable extensions from header
    extensions = get_explorer_extension_names(file_root, filetype)

    fits_file = file_root + '_' + filetype + '.fits'
    # Get image info containing all paths to fits files
    image_info_list = get_image_info(file_root, rewrite)
    # Find index of our fits file
    fits_index = next(ix for ix, fits_path in enumerate(image_info_list['all_files']) if fits_file in fits_path)
    # get full path of fits file to open and extract extension info
    full_fits_file = image_info_list['all_files'][fits_index]
    extension_ints = {}
    extension_groups = {}

    # gather extension group/integration information to send
    if os.path.isfile(full_fits_file):
        with fits.open(full_fits_file) as hdulist:
            for exten in extensions:
                dims = hdulist[exten].shape
                if len(dims) == 4:
                    extension_ints[exten], extension_groups[exten], ny, nx = dims
                elif len(dims) == 3:
                    extension_groups[exten] = 0
                    extension_ints[exten], ny, nx = dims
                else:
                    extension_ints[exten] = 0
                    extension_groups[exten] = 0
    else:
        raise FileNotFoundError(f'WARNING: {full_fits_file} does not exist!')

    form = get_anomaly_form(request, inst, file_root)

    context = {'inst': inst,
               'file_root': file_root,
               'filetype': filetype,
               'extensions': extensions,
               'extension_groups': extension_groups,
               'extension_ints': extension_ints,
               'base_url': get_base_url(),
               'form': form}

    return render(request, template, context)


def explore_image_ajax(request, inst, file_root, filetype, scaling="log", low_lim=None, high_lim=None, ext_name="SCI", int1_nr=None, grp1_nr=None, int2_nr=None, grp2_nr=None, rewrite=False):
    """Generate the page listing all archived images in the database
    for a certain proposal

    Parameters
    ----------
    request : HttpRequest object
        Incoming request from the webpage
    inst : str
        Name of JWST instrument
    file_root : str
        FITS file_root of selected image in filesystem
    filetype : str
        Type of file (e.g. ``uncal``)
    scaling : str
        Scaling to implement in interactive preview image ("log" or "lin")
    low_lim : str
        Signal value to use as the lower limit of the displayed image. If "None", it will be calculated using the ZScale function
    high_lim : str
        Signal value to use as the upper limit of the displayed image. If "None", it will be calculated using the ZScale function
    ext_name : str
        Extension to implement in interactive preview image ("SCI", "DQ", "GROUPDQ", "PIXELDQ", "ERR"...)
    rewrite : bool, optional
        Regenerate if bokeh image already exists?

    Returns
    -------
    JsonResponse object
        Outgoing response sent to the webpage
    """
    # Ensure the instrument is correctly capitalized
    inst = JWST_INSTRUMENT_NAMES_MIXEDCASE[inst.lower()]

    # Get image info containing all paths to fits files
    image_info_list = get_image_info(file_root, rewrite)

    # Save fits file name to use for bokeh image
    fits_file = file_root + '_' + filetype + '.fits'
    # Find index of our fits file
    fits_index = next(ix for ix, fits_path in enumerate(image_info_list['all_files']) if fits_file in fits_path)

    # get full path of fits file to send to InteractivePreviewImg
    full_fits_file = image_info_list['all_files'][fits_index]
    # sent floats not strings to init
    if low_lim == "None":
        low_lim = None
    if high_lim == "None":
        high_lim = None
    if int1_nr == "None":
        int1_nr = None
    if grp1_nr == "None":
        grp1_nr = None
    if int2_nr == "None":
        int2_nr = None
    if grp2_nr == "None":
        grp2_nr = None

    if low_lim is not None:
        low_lim = float(low_lim)
    if high_lim is not None:
        high_lim = float(high_lim)

    group = None
    integ = None
    if (grp1_nr):
        if (grp2_nr):
            group = [int(grp1_nr), int(grp2_nr)]
        else:
            group = int(grp1_nr)
    if (int1_nr):
        if (int2_nr):
            integ = [int(int1_nr), int(int2_nr)]
        else:
            integ = int(int1_nr)

    int_preview_image = InteractivePreviewImg(full_fits_file, low_lim, high_lim, scaling, None, ext_name, group, integ)

    context = {'inst': "inst",
               'script': int_preview_image.script,
               'div': int_preview_image.div}

    return JsonResponse(context, json_dumps_params={'indent': 2})


def view_image(request, inst, file_root, rewrite=False):
    """Generate the image view page

    Parameters
    ----------
    request : HttpRequest object
        Incoming request from the webpage
    inst : str
        Name of JWST instrument
    file_root : str
        FITS filename of selected image in filesystem
    rewrite : bool, optional
        Regenerate the jpg preview of `file` if it already exists?

    Returns
    -------
    HttpResponse object
        Outgoing response sent to the webpage
    """

    # Ensure the instrument is correctly capitalized
    inst = JWST_INSTRUMENT_NAMES_MIXEDCASE[inst.lower()]

    template = 'view_image.html'
    image_info = get_image_info(file_root, rewrite)

    form = get_anomaly_form(request, inst, file_root)

    prop_id = file_root[2:7]

    rootnames = get_rootnames_for_instrument_proposal(inst, prop_id)
    file_root_list = defaultdict(list)

    for root in rootnames:
        try:
            file_root_list[(filename_parser(root)['observation'])].append(root)
        except KeyError:
            pass

    file_root_list = {key: sorted(file_root_list[key]) for key in sorted(file_root_list)}

    # Build the context
    context = {'base_url': get_base_url(),
               'file_root_list': file_root_list,
               'inst': inst,
               'prop_id': prop_id,
               'obsnum': file_root[7:10],
               'file_root': file_root,
               'jpg_files': image_info['all_jpegs'],
               'fits_files': image_info['all_files'],
               'suffixes': image_info['suffixes'],
               'num_ints': image_info['num_ints'],
               'available_ints': image_info['available_ints'],
               'total_ints': image_info['total_ints'],
               'form': form}

    return render(request, template, context)<|MERGE_RESOLUTION|>--- conflicted
+++ resolved
@@ -14,11 +14,9 @@
     - Johannes Sahlmann
     - Teagan King
     - Mees Fix
-<<<<<<< HEAD
     - Bryan Hilbert
-=======
     - Maria Pena-Guerrero
->>>>>>> 4f1b9394
+
 
 Use
 ---
