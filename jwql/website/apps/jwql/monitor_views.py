"""Defines the views for the ``jwql`` web app instrument monitors.

Authors
-------

    - Lauren Chambers
    - Maria Pena-Guerrero

Use
---

    This module is called in ``urls.py`` as such:
    ::

        from django.urls import path
        from . import monitor_views
        urlpatterns = [path('web/path/to/view/', monitor_views.view_name,
        name='view_name')]

References
----------
    For more information please see:
        ``https://docs.djangoproject.com/en/2.0/topics/http/views/``

Dependencies
------------
    The user must have a configuration file named ``config.json``
    placed in the ``jwql`` directory.
"""

import os

from astropy.time import Time
from bokeh.resources import CDN, INLINE
from django.http import HttpResponse, JsonResponse
from django.shortcuts import render
from django.templatetags.static import static
import json
import pandas as pd

from . import bokeh_containers
from jwql.database.database_interface import session
from jwql.database.database_interface import NIRCamClawStats
from jwql.website.apps.jwql import bokeh_containers
from jwql.website.apps.jwql.monitor_pages.monitor_readnoise_bokeh import ReadNoiseFigure
from jwql.utils.constants import JWST_INSTRUMENT_NAMES_MIXEDCASE
from jwql.utils.utils import get_config, get_base_url
from jwql.instrument_monitors.nirspec_monitors.ta_monitors import msata_monitor
from jwql.instrument_monitors.nirspec_monitors.ta_monitors import wata_monitor
from jwql.utils import monitor_utils


CONFIG = get_config()
FILESYSTEM_DIR = os.path.join(CONFIG['jwql_dir'], 'filesystem')


def background_monitor(request):
    """Generate the NIRCam background monitor page

    Parameters
    ----------
    request : HttpRequest object
        Incoming request from the webpage

    Returns
    -------
    HttpResponse object
        Outgoing response sent to the webpage
    """

    template = "background_monitor.html"

    # Get the background trending filters to display
    output_dir_bkg = static(os.path.join("outputs", "claw_monitor", "backgrounds"))
    fltrs = ['F070W', 'F090W', 'F115W', 'F150W', 'F200W', 'F277W', 'F356W', 'F444W']
    bkg_plots = [os.path.join(output_dir_bkg, '{}_backgrounds.png'.format(fltr)) for fltr in fltrs]
    bkg_rms_plots = [os.path.join(output_dir_bkg, '{}_backgrounds_rms.png'.format(fltr)) for fltr in fltrs]
    bkg_model_plots = [os.path.join(output_dir_bkg, '{}_backgrounds_vs_models.png'.format(fltr)) for fltr in fltrs]

    context = {
        'inst': 'NIRCam',
        'bkg_plots': bkg_plots,
        'bkg_rms_plots': bkg_rms_plots,
        'bkg_model_plots': bkg_model_plots
    }

    # Return a HTTP response with the template and dictionary of variables
    return render(request, template, context)


def bad_pixel_monitor(request, inst):
    """Generate the dark monitor page for a given instrument

    Parameters
    ----------
    request : HttpRequest object
        Incoming request from the webpage
    inst : str
        Name of JWST instrument

    Returns
    -------
    HttpResponse object
        Outgoing response sent to the webpage
    """
    # Locate the html file for the instrument
    template = f"{inst.lower()}_bad_pix_plots.html"

    context = {
        'inst': inst,
    }

    return render(request, template, context)


def bias_monitor(request, inst):
    """Generate the bias monitor page for a given instrument

    Parameters
    ----------
    request : HttpRequest object
        Incoming request from the webpage
    inst : str
        Name of JWST instrument

    Returns
    -------
    HttpResponse object
        Outgoing response sent to the webpage
    """

    # Ensure the instrument is correctly capitalized
    inst = JWST_INSTRUMENT_NAMES_MIXEDCASE[inst.lower()]
    template = f"{inst.lower()}_bias_plots.html"

    context = {
        'inst': inst,
    }

    # Return a HTTP response with the template and dictionary of variables
    return render(request, template, context)


def claw_monitor(request):
    """Generate the NIRCam claw monitor page

    Parameters
    ----------
    request : HttpRequest object
        Incoming request from the webpage

    Returns
    -------
    HttpResponse object
        Outgoing response sent to the webpage
    """

    template = "claw_monitor.html"

    # Get all recent claw stack images from the last 10 days
    query = session.query(NIRCamClawStats.expstart_mjd, NIRCamClawStats.skyflat_filename).order_by(NIRCamClawStats.expstart_mjd.desc()).all()
    df = pd.DataFrame(query, columns=['expstart_mjd', 'skyflat_filename'])
    recent_files = list(pd.unique(df['skyflat_filename'][df['expstart_mjd'] > Time.now().mjd - 10]))
<<<<<<< HEAD

    server_name = get_config()['outputs'].split("outputs/", 1)[1]
    output_dir_claws = static(os.path.join("outputs", server_name, "claw_monitor", "claw_stacks"))
=======
    
    output_dir_claws = static(os.path.join("outputs", "claw_monitor", "claw_stacks"))
>>>>>>> 7f651d7c

    claw_stacks = [os.path.join(output_dir_claws, filename) for filename in recent_files]

    context = {
        'inst': 'NIRCam',
        'claw_stacks': claw_stacks
    }

    # Return a HTTP response with the template and dictionary of variables
    return render(request, template, context)


def cosmic_ray_monitor(request, inst):
    """Generate the cosmic ray monitor page for a given instrument

    Parameters
    ----------
    request : HttpRequest object
        Incoming request from the webpage
    inst : str
        Name of JWST instrument
    Returns
    -------
    HttpResponse object
        Outgoing response sent to the webpage
    """

    # Ensure the instrument is correctly capitalized
    inst = inst.upper()

    tabs_components = bokeh_containers.cosmic_ray_monitor_tabs(inst)

    template = "cosmic_ray_monitor.html"

    context = {
        'inst': inst,
        'tabs_components': tabs_components,
    }

    # Return a HTTP response with the template and dictionary of variables
    return render(request, template, context)


def dark_monitor(request, inst):
    """Generate the dark monitor page for a given instrument

    Parameters
    ----------
    request : HttpRequest object
        Incoming request from the webpage
    inst : str
        Name of JWST instrument

    Returns
    -------
    HttpResponse object
        Outgoing response sent to the webpage
    """

    # Ensure the instrument is correctly capitalized
    inst = JWST_INSTRUMENT_NAMES_MIXEDCASE[inst.lower()]

    tabs_components = bokeh_containers.dark_monitor_tabs(inst)

    template = "dark_monitor.html"

    context = {
        'inst': inst,
        'tabs_components': tabs_components,
    }

    # Return a HTTP response with the template and dictionary of variables
    return render(request, template, context)


def edb_monitor(request, inst):
    """Generate the EDB telemetry monitor page for a given instrument

    Parameters
    ----------
    request : HttpRequest object
        Incoming request from the webpage

    inst : str
        Name of JWST instrument

    Returns
    -------
    HttpResponse object
        Outgoing response sent to the webpage
    """
    inst = inst.lower()
    plot_dir = os.path.join(CONFIG["outputs"], "edb_telemetry_monitor", inst)
    json_file = f'edb_{inst}_tabbed_plots.json'

    # Get the json data that contains the tabbed plots
    with open(os.path.join(plot_dir, json_file), 'r') as fp:
        data = json.dumps(json.loads(fp.read()))

    template = "edb_monitor.html"

    context = {
        'inst': JWST_INSTRUMENT_NAMES_MIXEDCASE[inst],
        'json_object': data,
        'resources': CDN.render()
    }

    # Return a HTTP response with the template and dictionary of variables
    return render(request, template, context)


def readnoise_monitor(request, inst):
    """Generate the readnoise monitor page for a given instrument

    Parameters
    ----------
    request : HttpRequest object
        Incoming request from the webpage
    inst : str
        Name of JWST instrument

    Returns
    -------
    HttpResponse object
        Outgoing response sent to the webpage
    """

    # Ensure the instrument is correctly capitalized
    inst = JWST_INSTRUMENT_NAMES_MIXEDCASE[inst.lower()]

    # Get the html and JS needed to render the readnoise tab plots
    tabs_components = ReadNoiseFigure(inst).tab_components

    template = "readnoise_monitor.html"

    context = {
        'inst': inst,
        'tabs_components': tabs_components,
    }

    # Return a HTTP response with the template and dictionary of variables
    return render(request, template, context)


def msata_monitoring(request):
    """Container for MSATA monitor

    Parameters
    ----------
    request : HttpRequest object
        Incoming request from the webpage

    Returns
    -------
    HttpResponse object
        Outgoing response sent to the webpage
    """
    # get the template and embed the plots
    template = "msata_monitor.html"

    context = {
        'inst': 'NIRSpec',
        'base_url': get_base_url()
    }

    # Return a HTTP response with the template and dictionary of variables
    return render(request, template, context)


def msata_monitoring_ajax(request):
    """Generate the MSATA monitor results to display in the monitor page

    Parameters
    ----------
    request : HttpRequest object
        Incoming request from the webpage

    Returns
    -------
    JsonResponse object
        Outgoing response sent to the webpage
    """
    # retrieve existing monitor html content
    monitor = msata_monitor.MSATA()
    div, script1, script2 = monitor.read_existing_html()

    context = {'script1': script1,
               'script2': script2,
               'div': div}

    return JsonResponse(context, json_dumps_params={'indent': 2})


def wata_monitoring(request):
    """Container for WATA monitor

    Parameters
    ----------
    request : HttpRequest object
        Incoming request from the webpage

    Returns
    -------
    HttpResponse object
        Outgoing response sent to the webpage
    """
    # get the template and embed the plots
    template = "wata_monitor.html"

    context = {
        'inst': 'NIRSpec',
        'base_url': get_base_url()
    }

    # Return a HTTP response with the template and dictionary of variables
    return render(request, template, context)


def wata_monitoring_ajax(request):
    """Generate the WATA monitor results to display in the monitor page

    Parameters
    ----------
    request : HttpRequest object
        Incoming request from the webpage

    Returns
    -------
    JsonResponse object
        Outgoing response sent to the webpage
    """
    # retrieve existing monitor html content
    monitor = wata_monitor.WATA()
    div, script1, script2 = monitor.read_existing_html()

    context = {'script1': script1,
               'script2': script2,
               'div': div}

    return JsonResponse(context, json_dumps_params={'indent': 2})<|MERGE_RESOLUTION|>--- conflicted
+++ resolved
@@ -161,15 +161,7 @@
     query = session.query(NIRCamClawStats.expstart_mjd, NIRCamClawStats.skyflat_filename).order_by(NIRCamClawStats.expstart_mjd.desc()).all()
     df = pd.DataFrame(query, columns=['expstart_mjd', 'skyflat_filename'])
     recent_files = list(pd.unique(df['skyflat_filename'][df['expstart_mjd'] > Time.now().mjd - 10]))
-<<<<<<< HEAD
-
-    server_name = get_config()['outputs'].split("outputs/", 1)[1]
-    output_dir_claws = static(os.path.join("outputs", server_name, "claw_monitor", "claw_stacks"))
-=======
-    
     output_dir_claws = static(os.path.join("outputs", "claw_monitor", "claw_stacks"))
->>>>>>> 7f651d7c
-
     claw_stacks = [os.path.join(output_dir_claws, filename) for filename in recent_files]
 
     context = {
