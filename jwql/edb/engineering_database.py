#! /usr/bin/env python

"""Module for dealing with JWST DMS Engineering Database mnemonics.

This module provides ``jwql`` with convenience classes and functions
to retrieve and manipulate mnemonics from the JWST DMS EDB. It uses
the ``engdb_tools`` module of the ``jwst`` package to interface the
EDB directly.

Authors
-------

    - Johannes Sahlmann
    - Mees Fix
    - Bryan Hilbert

Use
---

    This module can be imported and used with

    ::

        from jwql.edb.engineering_database import get_mnemonic
        get_mnemonic(mnemonic_identifier, start_time, end_time)

    Required arguments:

    ``mnemonic_identifier`` - String representation of a mnemonic name.
    ``start_time`` - astropy.time.Time instance
    ``end_time`` - astropy.time.Time instance

Notes
-----
    There are two possibilities for MAST authentication:

    1. A valid MAST authentication token is present in the local
    ``jwql`` configuration file (config.json).
    2. The MAST_API_TOKEN environment variable is set to a valid
    MAST authentication token.

    When querying mnemonic values, the underlying MAST service returns
    data that include the datapoint preceding the requested start time
    and the datapoint that follows the requested end time.
"""
import calendar
from collections import OrderedDict
from datetime import datetime, timedelta
from numbers import Number
import os
import warnings

from astropy.io import ascii
from astropy.stats import sigma_clipped_stats
from astropy.table import Table
from astropy.time import Time
import astropy.units as u
from astroquery.mast import Mast
from bokeh.embed import components
from bokeh.layouts import column
from bokeh.models import BoxAnnotation, ColumnDataSource, DatetimeTickFormatter, HoverTool, Range1d
from bokeh.plotting import figure, output_file, show, save
import numpy as np

from jwst.lib.engdb_tools import ENGDB_Service
from jwql.utils.constants import MIRI_POS_RATIO_VALUES
from jwql.utils.credentials import get_mast_base_url, get_mast_token
from jwql.utils.utils import get_config

MAST_EDB_MNEMONIC_SERVICE = 'Mast.JwstEdb.Mnemonics'
MAST_EDB_DICTIONARY_SERVICE = 'Mast.JwstEdb.Dictionary'

# Temporary until JWST operations: switch to test string for MAST request URL
ON_GITHUB_ACTIONS = '/home/runner' in os.path.expanduser('~') or '/Users/runner' in os.path.expanduser('~')
if not ON_GITHUB_ACTIONS:
    Mast._portal_api_connection.MAST_REQUEST_URL = get_config()['mast_request_url']


class EdbMnemonic:
    """Class to hold and manipulate results of DMS EngDB queries."""
    def __add__(self, mnem):
        """Allow EdbMnemonic instances to be added (i.e. combine their data).
        info and metadata will not be touched. Data will be updated. Duplicate
        rows due to overlapping dates will be removed. The overlap is assumed to
        be limited to a single section of the end of once EdbMnemonic instance and
        the beginning of the other instance. Either one of the two instances to be
        added can contain the earlier dates. The function will check the starting
        date of each instance and treat the earlier starting date as the instance
        that is first. Blocks will be updated to account for removed duplicate rows.

        Parameters
        ----------
        mnem : jwql.edb.engineering_database.EdbMnemonic
            Instance to be added to the current instance

        Returns
        -------
        new_obj : jwql.edb.engineering_database.EdbMnemonic
            Summed instance
        """
        # Do not combine two instances of different mnemonics
        if self.mnemonic_identifier != mnem.mnemonic_identifier:
            raise ValueError((f'Unable to concatenate EdbMnemonic instances for {self.info["tlmMnemonic"]} '
                              'and {mnem.info["tlmMnemonic"]}.'))

        # Case where one instance has an empty data table
        if len(self.data["dates"]) == 0:
            return mnem
        if len(mnem.data["dates"]) == 0:
            return self

        if np.min(self.data["dates"]) < np.min(mnem.data["dates"]):
            early_dates = self.data["dates"].data
            late_dates = mnem.data["dates"].data
            early_data = self.data["euvalues"].data
            late_data = mnem.data["euvalues"].data
            early_blocks = self.blocks
            late_blocks = mnem.blocks
        else:
            early_dates = mnem.data["dates"].data
            late_dates = self.data["dates"].data
            early_data = mnem.data["euvalues"].data
            late_data = self.data["euvalues"].data
            early_blocks = mnem.blocks
            late_blocks = self.blocks

        # Remove any duplicates, based on the dates entries
        # Keep track of the indexes of the removed rows, so that any blocks
        # information can be updated
        all_dates = np.append(early_dates, late_dates)
        unique_dates, unq_idx = np.unique(all_dates, return_index=True)

        # Combine the data and keep only unique elements
        all_data = np.append(early_data, late_data)
        unique_data = all_data[unq_idx]

        # This assumes that if there is overlap between the two date arrays, that
        # the overlap all occurs in a single continuous block at the beginning of
        # the later set of dates. It will not do the right thing if you ask it to
        # (e.g.) interleave two sets of dates.
        overlap_len = len(unique_dates) - len(all_dates)

        # Shift the block values for the later instance to account for any removed
        # duplicate rows
        if late_blocks[0] is not None:
            new_late_blocks = late_blocks - overlap_len
            if early_blocks[0] is None:
                new_blocks = new_late_blocks
            else:
                new_blocks = np.append(early_blocks, new_late_blocks)
        else:
            if early_blocks[0] is not None:
                new_blocks = early_blocks
            else:
                new_blocks = [None]

        new_data = Table([unique_dates, unique_data], names=('dates', 'euvalues'))
        new_obj = EdbMnemonic(self.mnemonic_identifier, self.data_start_time, self.data_end_time,
                              new_data, self.meta, self.info, blocks=new_blocks)

        if self.mean_time_block is not None:
            new_obj.mean_time_block = self.mean_time_block
        elif mnem.mean_time_block is not None:
            new_obj.mean_time_block = mnem.mean_time_block
        else:
            new_obj.mean_time_block = None

        # Combine any existing mean, median, min, max data, removing overlaps
        # All of these are populated in concert with median_times, so we can
        # use that to look for overlap values
        all_median_times = np.array(list(self.median_times) + list(mnem.median_times))
        srt = np.argsort(all_median_times)
        comb_median_times = all_median_times[srt]
        unique_median_times, idx_median_times = np.unique(comb_median_times, return_index=True)

        new_obj.median_times = unique_median_times
        new_obj.mean = np.array(list(self.mean) + list(mnem.mean))[srt][idx_median_times]
        new_obj.median = np.array(list(self.median) + list(mnem.median))[srt][idx_median_times]
        new_obj.max = np.array(list(self.max) + list(mnem.max))[srt][idx_median_times]
        new_obj.min = np.array(list(self.min) + list(mnem.min))[srt][idx_median_times]

        return new_obj

    def __init__(self, mnemonic_identifier, start_time, end_time, data, meta, info, blocks=[None],
                 mean_time_block=None):
        """Populate attributes.

        Parameters
        ----------
        mnemonic_identifier : str
            Telemetry mnemonic identifier
        start_time : astropy.time.Time instance
            Start time
        end_time : astropy.time.Time instance
            End time
        data : astropy.table.Table
            Table representation of the returned data.
        meta : dict
            Additional information returned by the query
        info : dict
            Auxiliary information on the mnemonic (description,
            category, unit)
        blocks : list
            Index numbers corresponding to the beginning of separate blocks
            of data. This can be used to calculate separate statistics for
            each block.
        mean_time_block : astropy.units.quantity.Quantity
            Time period over which data are averaged
        """

        self.mnemonic_identifier = mnemonic_identifier
        self.requested_start_time = start_time
        self.requested_end_time = end_time
        self.data = data

        self.mean = []
        self.median = []
        self.stdev = []
        self.median_times = []
        self.min = []
        self.max = []
        self.mean_time_block = mean_time_block

        self.meta = meta
        self.info = info
        self.blocks = np.array(blocks)

        if len(self.data) == 0:
            self.data_start_time = None
            self.data_end_time = None
        else:
            self.data_start_time = np.min(self.data['dates'])
            self.data_end_time = np.max(self.data['dates'])
            if isinstance(self.data['euvalues'][0], Number) and 'TlmMnemonics' in self.meta:
                self.full_stats()

    def __len__(self):
        """Report the length of the data in the instance"""
        return len(self.data["dates"])

    def __mul__(self, mnem):
        """Allow EdbMnemonic instances to be multiplied (i.e. combine their data).
        info will be updated with new units if possible. Data will be updated.
        Blocks will not be updated, under the assumption that the times in self.data
        will all be kept, and therefore self.blocks will remain correct after
        multiplication.

        Parameters
        ----------
        mnem : jwql.edb.engineering_database.EdbMnemonic
            Instance to be multiplied into the current instance

        Returns
        -------
        new_obj : jwql.edb.engineering_database.EdbMnemonic
            New object where the data table is the product of those in the inputs
        """
        # If the data has only a single entry, we won't be able to interpolate, and therefore
        # we can't multiply it. Return an empty EDBMnemonic instance
        if len(mnem.data["dates"].data) < 2:
            mnem.data["dates"] = []
            mnem.data["euvalues"] = []
            return mnem

        # First, interpolate the data in mnem onto the same times as self.data
        mnem.interpolate(self.data["dates"].data)

        # Extrapolation will not be done, so make sure that we account for any elements
        # that were removed rather than extrapolated. Find all the dates for which
        # data exists in both instances.
        common_dates, self_idx, mnem_idx = np.intersect1d(self.data["dates"], mnem.data["dates"],
                                                          return_indices=True)

        # Adjust self.blocks based on the new dates. For each block, find the index of common_dates
        # that corresponds to its previous date, and use that index in the new blocks list. Note that
        # we will do this for self.blocks. mnem.blocks is ignored and will not factor in to the
        # new blocks list. We have to choose either self.blocks or mnem.blocks to keep, and it makes
        # more sense to keep with self.blocks since this is a method of self.data
        new_blocks = [0]
        for block in self.blocks:
            try:
                prev_date = self.data['dates'][block]
                before = np.where(common_dates == self.data['dates'][block])[0]

                if len(before) > 0:
                    new_blocks.append(before[0]) # + 1)
            except IndexError:
                # The final block value is usually equal to the length of the array, and will
                # therefore cause an Index Error in the lines above. Ignore that error here.
                # This way, if the final block is less than the length of the array, we can
                # still process it properly.
                pass

        # The last element of blocks should be the final element of the data
        if new_blocks[-1] != len(common_dates):
            new_blocks.append(len(common_dates))

        # Strip away any rows from the tables that are not common to both instances
        self_data = self.data[self_idx]
        mnem_data = mnem.data[mnem_idx]

        # Mulitply
        new_tab = Table()
        new_tab["dates"] = common_dates
        new_tab["euvalues"] = self_data["euvalues"] * mnem_data["euvalues"]

        new_obj = EdbMnemonic(self.mnemonic_identifier, self.requested_start_time, self.requested_end_time,
                              new_tab, self.meta, self.info, blocks=new_blocks)
        if self.mean_time_block is not None:
            new_obj.mean_time_block = self.mean_time_block
        elif mnem.mean_time_block is not None:
            new_obj.mean_time_block = mnem.mean_time_block
        else:
            new_obj.mean_time_block = None

        try:
            combined_unit = (u.Unit(self.info['unit']) * u.Unit(mnem.info['unit'])).compose()[0]
            new_obj.info['unit'] = f'{combined_unit}'
            new_obj.info['tlmMnemonic'] = f'{self.info["tlmMnemonic"]} * {mnem.info["tlmMnemonic"]}'
            new_obj.info['description'] = f'({self.info["description"]}) * ({mnem.info["description"]})'
        except KeyError:
            pass
        return new_obj

    def __str__(self):
        """Return string describing the instance."""
        return 'EdbMnemonic {} with {} records between {} and {}'.format(
            self.mnemonic_identifier, len(self.data), self.data_start_time,
            self.data_end_time)

    def block_stats(self, sigma=3, ignore_vals=[], ignore_edges=False, every_change=False):
        """Calculate stats for a mnemonic where we want a mean value for
        each block of good data, where blocks are separated by times where
        the data are ignored.

        Parameters
        ----------
        sigma : int
            Number of sigma to use for sigma clipping

        ignore_vals : list
            Any elements with values matching values in this list will be ignored

        ignore_edges : bool
            If True, the first and last elements of each block will be ignored. This
            is intended primarily for the MIRI ever_change data in IMIR_HK_xxx_POS_RATIO,
            where the position ratio values are not exactly synced up with the IMIR_HK_xxx_CUR_POS
            value. In that case, the first or last elements can have values from a time when
            the ratio has not yet settled to its final value.

        every_change : bool
            If True, the data are assumed to be every_change data. This is used when dealing with
            blocks that exclusively contain data to be ignored
        """
        means = []
        medians = []
        maxs = []
        mins = []
        stdevs = []
        medtimes = []
        remove_change_indexes = []
        if type(self.data["euvalues"].data[0]) not in [np.str_, str]:
            for i, index in enumerate(self.blocks[0:-1]):
                # Protect against repeated block indexes
                if index < self.blocks[i + 1]:
                    if self.meta['TlmMnemonics'][0]['AllPoints'] != 0:
                        block = self.data["euvalues"].data[index:self.blocks[i + 1]]

                        empty_block = False
                        uvals = np.unique(block)
                        if np.array_equal(np.array(sorted(ignore_vals)), uvals):
                            empty_block = True
                            meanval, medianval, stdevval, maxval, minval = np.nan, np.nan, np.nan, np.nan, np.nan

                            # If the block is composed entirely of data to be ignored, then we don't
                            # add new mean, median, max, min, stdev values, and we also need to remove
                            # the associated entry from self.every_change_values and self.blocks
                            # (only in the case of every_change data)
                            if every_change:
                                remove_change_indexes.append(i)

                        else:
                            # If there are values to be ignored, remove those from the array
                            # of elements. Keep track of whether the first and last are ignored.
                            ignore_first = False
                            ignore_last = False
                            for ignore_val in ignore_vals:
                                ignore_idx = np.where(block == ignore_val)
                                block = np.delete(block, ignore_idx)
                                if 0 in ignore_idx[0]:
                                    ignore_first = True
                                if len(block) - 1 in ignore_idx[0]:
                                    ignore_last = True

                            # If we want to ignore the first and last elements, do that here
                            if ignore_edges:
                                if len(block) > 3:
                                    if not ignore_last:
                                        block = block[0:-1]
                                    if not ignore_first:
                                        block = block[2:]

                            meanval, medianval, stdevval = sigma_clipped_stats(block, sigma=sigma)
                            maxval = np.max(block)
                            minval = np.min(block)
                    else:
                        meanval, medianval, stdevval, maxval, minval = change_only_stats(self.data["dates"].data[index:self.blocks[i + 1]],
                                                                                         self.data["euvalues"].data[index:self.blocks[i + 1]],
                                                                                         sigma=sigma)
                    if np.isfinite(meanval):
                        medtimes.append(calc_median_time(self.data["dates"].data[index:self.blocks[i + 1]]))
                        means.append(meanval)
                        medians.append(medianval)
                        maxs.append(maxval)
                        mins.append(minval)
                        stdevs.append(stdevval)
                    else:
                        pass

            # If there were blocks composed entirely of bad data, meaning no mean values were
            # calculated, remove those every change values and block values from the EdbMnemonic
            # instance.
            if every_change:
                if len(remove_change_indexes)  > 0:
                    self.every_change_values = np.delete(self.every_change_values, remove_change_indexes)
                    self.blocks = np.delete(self.blocks, remove_change_indexes)

        else:
            # If the data are strings, then set the mean to be the data value at the block index
            for i, index in enumerate(self.blocks[0:-1]):
                # Protect against repeated block indexes
                if index < self.blocks[i + 1]:
                    meanval = self.data["euvalues"].data[index]
                    medianval = meanval
                    stdevval = 0
                    medtimes.append(calc_median_time(self.data["dates"].data[index:self.blocks[i + 1]]))
                    means.append(meanval)
                    medians.append(medianval)
                    stdevs.append(stdevval)
                    maxs.append(meanval)
                    mins.append(meanval)
                    #if hasattr(self, 'every_change_values'):
                    #        updated_every_change_vals.append(self.every_change_values[i + 1])
        self.mean = means
        self.median = medians
        self.stdev = stdevs
        self.median_times = medtimes
        self.max = maxs
        self.min = mins

    def block_stats_filter_positions(self, sigma=5):
        """Calculate stats for a mnemonic where we want a mean value for
        each block of good data, where blocks are separated by times where
        the data are ignored. In this case, there are custom adjustments meant
        to work on the MIRI filter position mnemonics (e.g. IMIR_HK_GW14_POS_RATIO,
        IMIR_HK_FW_POS_RATIO).

        Parameters
        ----------
        sigma : int
            Number of sigma to use for sigma clipping
        """
        means = []
        medians = []
        maxs = []
        mins = []
        stdevs = []
        medtimes = []
        remove_change_indexes = []
        if type(self.data["euvalues"].data[0]) not in [np.str_, str]:
            for i, index in enumerate(self.blocks[0:-1]):
                # Protect against repeated block indexes
                if index < self.blocks[i + 1]:
                    if self.meta['TlmMnemonics'][0]['AllPoints'] != 0:
                        block = self.data["euvalues"].data[index:self.blocks[i + 1]]
                        filter_value = self.every_change_values[i]
                        pos_type = self.mnemonic_identifier.split('_')[2]
                        if pos_type not in MIRI_POS_RATIO_VALUES:
                            raise ValueError((f'Unrecognized filter position type: {pos_type} in {self.mnemonic_identifier}.'
                                              f'Expected one of {MIRI_POS_RATIO_VALUES.keys()}'))
                        if filter_value not in MIRI_POS_RATIO_VALUES[pos_type]:
                            raise ValueError((f'Unrecognized filter value: {filter_value} in block {i} of {self.mnemonic_identifier}'))

                        nominal_value, std_value = MIRI_POS_RATIO_VALUES[pos_type][filter_value]
                        max_value = nominal_value + sigma * std_value
                        min_value = nominal_value - sigma * std_value

                        empty_block = False
                        good = np.where((block <= max_value) & (block >= min_value))[0]
                        if len(good) == 0:
                            empty_block = True
                            meanval, medianval, stdevval, maxval, minval = np.nan, np.nan, np.nan, np.nan, np.nan

                            # If the block is composed entirely of data to be ignored, then we don't
                            # add new mean, median, max, min, stdev values, and we also need to remove
                            # the associated entry from self.every_change_values and self.blocks
                            # (only in the case of every_change data)
                            remove_change_indexes.append(i)

                        else:
                            # If there are values to be ignored, remove those from the array
                            # of elements. Keep track of whether the first and last are ignored.
                            block = block[good]
                            meanval, medianval, stdevval = sigma_clipped_stats(block, sigma=sigma)
                            maxval = np.max(block)
                            minval = np.min(block)

                    else:
                        meanval, medianval, stdevval, maxval, minval = change_only_stats(self.data["dates"].data[index:self.blocks[i + 1]],
                                                                                         self.data["euvalues"].data[index:self.blocks[i + 1]],
                                                                                         sigma=sigma)
                    if np.isfinite(meanval):
                        #this is preventing the nans above from being added. not sure what to do here.
                        #bokeh cannot deal with nans. but we need entries in order to have the blocks indexes
                        #remain correct. but maybe we dont care about the block indexes after averaging
                        medtimes.append(calc_median_time(self.data["dates"].data[index:self.blocks[i + 1]][good]))
                        means.append(meanval)
                        medians.append(medianval)
                        maxs.append(maxval)
                        mins.append(minval)
                        stdevs.append(stdevval)

            # If there were blocks composed entirely of bad data, meaning no mean values were
            # calculated, remove those every change values and block values from the EdbMnemonic
            # instance.
            if len(remove_change_indexes)  > 0:
                self.every_change_values = np.delete(self.every_change_values, remove_change_indexes)
                self.blocks = np.delete(self.blocks, remove_change_indexes)

        else:
            # If the data are strings, then set the mean to be the data value at the block index
            for i, index in enumerate(self.blocks[0:-1]):
                # Protect against repeated block indexes
                if index < self.blocks[i + 1]:
                    meanval = self.data["euvalues"].data[index]
                    medianval = meanval
                    stdevval = 0
                    medtimes.append(calc_median_time(self.data["dates"].data[index:self.blocks[i + 1]]))
                    means.append(meanval)
                    medians.append(medianval)
                    stdevs.append(stdevval)
                    maxs.append(meanval)
                    mins.append(meanval)

        self.mean = means
        self.median = medians
        self.stdev = stdevs
        self.median_times = medtimes
        self.max = maxs
        self.min = mins

    def bokeh_plot(self, show_plot=False, savefig=False, out_dir='./', nominal_value=None, yellow_limits=None,
                   red_limits=None, title=None, xrange=(None, None), yrange=(None, None), return_components=True,
                   return_fig=False, plot_data=True, plot_mean=False, plot_median=False, plot_max=False, plot_min=False):
        """Make basic bokeh plot showing value as a function of time. Optionally add a line indicating
        nominal (expected) value, as well as yellow and red background regions to denote values that
        may be unexpected.

        Parameters
        ----------
        show_plot : bool
            If True, show plot on screen rather than returning div and script

        savefig : bool
            If True, file is saved to html file

        out_dir : str
            Directory into which the html file is saved

        nominal_value : float
            Expected or nominal value for the telemetry. If provided, a horizontal dashed line
            at this value will be added.

        yellow_limits : list
            2-element list giving the lower and upper limits outside of which the telemetry value
            is considered non-nominal. If provided, the area of the plot between these two values
            will be given a green background, and that outside of these limits will have a yellow
            background.

        red_limits : list
            2-element list giving the lower and upper limits outside of which the telemetry value
            is considered worse than in the yellow region. If provided, the area of the plot outside
            of these two values will have a red background.

        title : str
            Will be used as the plot title. If None, the mnemonic name and description (if present)
            will be used as the title

        xrange : tuple
            Tuple of min, max datetime values to use as the plot range in the x direction.

        yrange : tuple
            Tuple of min, max datetime values to use as the plot range in the y direction.

        return_components : bool
            If True, return the plot as div and script components

        return_fig : bool
            If True, return the plot as a bokeh Figure object

<<<<<<< HEAD
        plot_data : bool
            If True, plot the data in the EdbMnemonic.data table

        plot_mean : bool
            If True, also plot the line showing the self.mean values

        plot_median : bool
            If True, also plot the line showing the self.median values

        plot_max : bool
            If True, also plot the line showing the self.max values

        plot_min : bool
            If True, also plot the line showing the self.min values


        Parameters
        ----------
=======
>>>>>>> c946c3d2
        show_plot : boolean
            A switch to show the plot in the browser or not.

        Returns
        -------
        obj : list or bokeh.plotting.figure
            If return_components is True, return a list containing [div, script]
            If return_figre is True, return the bokeh figure itself
        """
        # Make sure that only one output type is specified, or bokeh will get mad
        options = np.array([show_plot, savefig, return_components, return_fig])
        if np.sum(options) > 1:
            trues = np.where(options)[0]
            raise ValueError((f'{options[trues]} are set to True in plot_every_change_data. Bokeh '
                              'will only allow one of these to be True.'))

        # yellow and red limits must come in pairs
        if yellow_limits is not None:
            if len(yellow_limits) != 2:
                yellow_limits = None
        if red_limits is not None:
            if len(red_limits) != 2:
                red_limits = None

        # If there are no data in the table, then produce an empty plot in the date
        # range specified by the requested start and end time
        if len(self.data["dates"]) == 0:
            null_dates = [self.requested_start_time, self.requested_end_time]
            null_vals = [0, 0]
            source = ColumnDataSource(data={'x': null_dates, 'y': null_vals})
        else:
            source = ColumnDataSource(data={'x': self.data['dates'], 'y': self.data['euvalues']})

        if savefig:
            filename = os.path.join(out_dir, f"telem_plot_{self.mnemonic_identifier.replace(' ','_')}.html")

        if self.info is None:
            units = 'Unknown'
        else:
            units = self.info["unit"]

        # Create a useful plot title if necessary
        if title is None:
            if 'description' in self.info:
                if len(self.info['description']) > 0:
                    title = f'{self.mnemonic_identifier} - {self.info["description"]}'
                else:
                    title = self.mnemonic_identifier
            else:
                title = self.mnemonic_identifier

        fig = figure(tools='pan,box_zoom,reset,wheel_zoom,save', x_axis_type='datetime',
                     title=title, x_axis_label='Time', y_axis_label=f'{units}')

        # For cases where the plot is empty or contains only a single point, force the
        # plot range to something reasonable
        if len(self.data["dates"]) < 2:
            fig.x_range = Range1d(self.requested_start_time - timedelta(days=1), self.requested_end_time)
            bottom, top = (-1, 1)
            if yellow_limits is not None:
                bottom, top = yellow_limits
            if red_limits is not None:
                bottom, top = red_limits
            fig.y_range = Range1d(bottom, top)

        if plot_data:
            data = fig.scatter(x='x', y='y', line_width=1, line_color='blue', source=source)
            data_line = fig.line(x='x', y='y', line_width=1, line_color='blue', source=source)
            hover_tool = HoverTool(tooltips=[('Value', '@y'),
                                             ('Date', '@x{%d %b %Y %H:%M:%S}')
                                             ], mode='mouse', renderers=[data])
            hover_tool.formatters = {'@x': 'datetime'}
            fig.tools.append(hover_tool)

        # Plot the mean value over time
        if len(self.median_times) > 0:
            if self.median_times[0] is not None:
                if plot_mean:
                    source_mean = ColumnDataSource(data={'mean_x': self.median_times, 'mean_y': self.mean})
                    mean_data = fig.scatter(x='mean_x', y='mean_y', line_width=1, line_color='orange', alpha=0.75, source=source_mean)
                    mean_hover_tool = HoverTool(tooltips=[('Mean', '@mean_y'),
                                                          ('Date', '@mean_x{%d %b %Y %H:%M:%S}')
                                                         ], mode='mouse', renderers=[mean_data])
                    mean_hover_tool.formatters = {'@mean_x': 'datetime'}
                    fig.tools.append(mean_hover_tool)

                if plot_median:
                    source_median = ColumnDataSource(data={'median_x': self.median_times, 'median_y': self.median})
                    median_data = fig.scatter(x='median_x', y='median_y', line_width=1, line_color='orangered', alpha=0.75, source=source_median)
                    median_hover_tool = HoverTool(tooltips=[('Median', '@median_y'),
                                                            ('Date', '@median_x{%d %b %Y %H:%M:%S}')
                                                           ], mode='mouse', renderers=[median_data])
                    median_hover_tool.formatters = {'@median_x': 'datetime'}
                    fig.tools.append(median_hover_tool)

                 # If the max and min arrays are to be plotted, create columndata sources for them as well
                if plot_max:
                    source_max = ColumnDataSource(data={'max_x': self.median_times, 'max_y': self.max})
                    max_data = fig.scatter(x='max_x', y='max_y', line_width=1, color='black', line_color='black', source=source_max)
                    max_hover_tool = HoverTool(tooltips=[('Max', '@max_y'),
                                                         ('Date', '@max_x{%d %b %Y %H:%M:%S}')
                                                        ], mode='mouse', renderers=[max_data])
                    max_hover_tool.formatters = {'@max_x': 'datetime'}
                    fig.tools.append(max_hover_tool)

                if plot_min:
                    source_min = ColumnDataSource(data={'min_x': self.median_times, 'min_y': self.min})
                    min_data = fig.scatter(x='min_x', y='min_y', line_width=1, color='black', line_color='black', source=source_min)
                    minn_hover_tool = HoverTool(tooltips=[('Min', '@min_y'),
                                                          ('Date', '@min_x{%d %b %Y %H:%M:%S}')
                                                         ], mode='mouse', renderers=[min_data])
                    min_hover_tool.formatters = {'@min_x': 'datetime'}
                    fig.tools.append(min_hover_tool)

        if len(self.data["dates"]) == 0:
            data.visible = False
            if nominal_value is not None:
                fig.line(null_dates, np.repeat(nominal_value, len(null_dates)), color='black',
                         line_dash='dashed', alpha=0.5)
        else:
            # If there is a nominal value provided, plot a dashed line for it
            if nominal_value is not None:
                fig.line(self.data['dates'], np.repeat(nominal_value, len(self.data['dates'])), color='black',
                         line_dash='dashed', alpha=0.5)

        # If limits for warnings/errors are provided, create colored background boxes
        if yellow_limits is not None or red_limits is not None:
            fig = add_limit_boxes(fig, yellow=yellow_limits, red=red_limits)

        # Make the x axis tick labels look nice
        fig.xaxis.formatter = DatetimeTickFormatter(microseconds=["%d %b %H:%M:%S.%3N"],
                                                    seconds=["%d %b %H:%M:%S.%3N"],
                                                    hours=["%d %b %H:%M"],
                                                    days=["%d %b %H:%M"],
                                                    months=["%d %b %Y %H:%M"],
                                                    years=["%d %b %Y"]
                                                    )
        fig.xaxis.major_label_orientation = np.pi / 4

        # Force the axes' range if requested
        if xrange[0] is not None:
            fig.x_range.start = xrange[0].timestamp() * 1000.
        if xrange[1] is not None:
            fig.x_range.end = xrange[1].timestamp() * 1000.
        if yrange[0] is not None:
            fig.y_range.start = yrange[0]
        if yrange[1] is not None:
            fig.y_range.end = yrange[1]

        if savefig:
            output_file(filename=filename, title=self.mnemonic_identifier)
            save(fig)

        if show_plot:
            show(fig)
        if return_components:
            script, div = components(fig)
            return [div, script]
        if return_fig:
            return fig

    def bokeh_plot_text_data(self, show_plot=False):
        """Make basic bokeh plot showing value as a function of time.

        Parameters
        ----------
        show_plot : boolean
            A switch to show the plot in the browser or not.

        Returns
        -------
        [div, script] : list
            List containing the div and js representations of figure.
        """

        abscissa = self.data['dates']
        ordinate = self.data['euvalues']

        p1 = figure(tools='pan,box_zoom,reset,wheel_zoom,save', x_axis_type='datetime',
                    title=self.mnemonic_identifier, x_axis_label='Time')

        override_dict = {}  # Dict instructions to set y labels
        unique_values = np.unique(ordinate)  # Unique values in y data

        # Enumerate i to plot 1, 2, ... n in y and then numbers as dict keys
        # and text as value. This will tell bokeh to change which numerical
        # values to text.
        for i, value in enumerate(unique_values):
            index = np.where(ordinate == value)[0]
            override_dict[i] = value
            dates = abscissa[index].astype(np.datetime64)
            y_values = list(np.ones(len(index), dtype=int) * i)
            p1.line(dates, y_values, line_width=1, line_color='blue', line_dash='dashed')
            p1.circle(dates, y_values, color='blue')

        p1.yaxis.ticker = list(override_dict.keys())
        p1.yaxis.major_label_overrides = override_dict

        if show_plot:
            show(p1)
        else:
            script, div = components(p1)

            return [div, script]

    def change_only_add_points(self):
        """Tweak change-only data. Add an additional data point immediately prior to
        each original data point, with a value equal to that in the previous data point.
        This will help with filtering data based on conditions later, and will create a
        plot that looks more realistic, with only horizontal and vertical lines.
        """
        new_dates = [self.data["dates"][0]]
        new_vals = [self.data["euvalues"][0]]
        delta_t = timedelta(microseconds=1)
        for i, row in enumerate(self.data["dates"][1:]):
            new_dates.append(self.data["dates"][i + 1] - delta_t)
            new_vals.append(self.data["euvalues"][i])
            new_dates.append(self.data["dates"][i + 1])
            new_vals.append(self.data["euvalues"][i + 1])
        new_table = Table()
        new_table["dates"] = new_dates
        new_table["euvalues"] = new_vals
        self.data = new_table

        # Update the metadata to say that this is no longer change-only data
        self.meta['TlmMnemonics'][0]['AllPoints'] = 1

    def daily_stats(self, sigma=3):
        """Calculate the statistics for each day in the data
        contained in data["data"]. Should we add a check for a
        case where the final block of time is <<1 day?

        Parameters
        ----------
        sigma : int
            Number of sigma to use for sigma clipping
        """
        if len(self.data["euvalues"]) == 0:
            self.mean = []
            self.median = []
            self.stdev = []
            self.median_times = []
            self.max = []
            self.min = []
        else:
            if type(self.data["euvalues"].data[0]) not in [np.str_, str]:
                min_date = np.min(self.data["dates"])
                date_range = np.max(self.data["dates"]) - min_date
                num_days = date_range.days
                num_seconds = date_range.seconds
                range_days = num_days + 1

                # Generate a list of times to use as boundaries for calculating means
                limits = np.array([min_date + timedelta(days=x) for x in range(range_days)])
                limits = np.append(limits, np.max(self.data["dates"]))

                means, meds, devs, maxs, mins, times = [], [], [], [], [], []
                for i in range(len(limits) - 1):
                    good = np.where((self.data["dates"] >= limits[i]) & (self.data["dates"] < limits[i + 1]))

                    if self.meta['TlmMnemonics'][0]['AllPoints'] != 0:
                        avg, med, dev = sigma_clipped_stats(self.data["euvalues"][good], sigma=sigma)
                        maxval = np.max(self.data["euvalues"][good])
                        minval = np.min(self.data["euvalues"][good])
                    else:
                        avg, med, dev, maxval, minval = change_only_stats(self.data["dates"][good], self.data["euvalues"][good], sigma=sigma)
                    means.append(avg)
                    meds.append(med)
                    maxs.append(maxval)
                    mins.append(minval)
                    devs.append(dev)
                    times.append(limits[i] + (limits[i + 1] - limits[i]) / 2.)
                self.mean = means
                self.median = meds
                self.stdev = devs
                self.median_times = times
                self.max = maxs
                self.min = mins
            else:
                # If the mnemonic data are strings, we don't compute statistics
                self.mean = []
                self.median = []
                self.stdev = []
                self.median_times = []
                self.max = []
                self.min = []

    def full_stats(self, sigma=3):
        """Calculate the mean/median/stdev of the full compliment of data

        Parameters
        ----------
        sigma : int
            Number of sigma to use for sigma clipping
        """
        if type(self.data["euvalues"].data[0]) not in [np.str_, str]:
            if self.meta['TlmMnemonics'][0]['AllPoints'] != 0:
                self.mean, self.median, self.stdev = sigma_clipped_stats(self.data["euvalues"], sigma=sigma)
                self.max = np.max(self.data["euvalues"])
                self.min = np.min(self.data["euvalues"])
            else:
                self.mean, self.median, self.stdev, self.max, self.min = change_only_stats(self.data["dates"], self.data["euvalues"], sigma=sigma)
            self.mean = [self.mean]
            self.median = [self.median]
            self.stdev = [self.stdev]
            self.max = [self.max]
            self.min = [self.min]
            self.median_times = [calc_median_time(self.data["dates"])]
        else:
            # If the mnemonic values are strings, don't compute statistics
            self.mean = []
            self.median = []
            self.stdev = []
            self.max = []
            self.min = []
            self.median_times = []

    def get_table_data(self):
        """Get data needed to make interactive table in template."""

        # generate tables for display and download in web app
        display_table = copy.deepcopy(self.data)

        # temporary html file,
        # see http://docs.astropy.org/en/stable/_modules/astropy/table/
        tmpdir = tempfile.mkdtemp()
        file_name_root = 'mnemonic_exploration_result_table'
        path_for_html = os.path.join(tmpdir, '{}.html'.format(file_name_root))
        with open(path_for_html, 'w') as tmp:
            display_table.write(tmp, format='jsviewer')
        html_file_content = open(path_for_html, 'r').read()

        return html_file_content

    def interpolate(self, times):
        """Interpolate data euvalues at specified datetimes.

        Parameters
        ----------
        times : list
            List of datetime objects describing the times to interpolate to
        """
        new_tab = Table()

        # Change-only data is unique and needs its own way to be interpolated
        if self.meta['TlmMnemonics'][0]['AllPoints'] == 0:
            new_values = []
            new_dates = []
            for time in times:
                latest = np.where(self.data["dates"] <= time)[0]
                if len(latest) > 0:
                    new_values.append(self.data["euvalues"][latest[-1]])
                    new_dates.append(time)
            if len(new_values) > 0:
                new_tab["euvalues"] = np.array(new_values)
                new_tab["dates"] = np.array(new_dates)

        # This is for non change-only data
        else:
            # We can only linearly interpolate if we have more than one entry
            if len(self.data["dates"]) >= 2:
                interp_times = np.array([create_time_offset(ele, self.data["dates"][0]) for ele in times])
                mnem_times = np.array([create_time_offset(ele, self.data["dates"][0]) for ele in self.data["dates"]])

                # Do not extrapolate. Any requested interoplation times that are outside the range
                # or the original data will be ignored.
                good_times = ((interp_times >= mnem_times[0]) & (interp_times <= mnem_times[-1]))
                interp_times = interp_times[good_times]

                new_tab["euvalues"] = np.interp(interp_times, mnem_times, self.data["euvalues"])
                new_tab["dates"] = np.array([add_time_offset(ele, self.data["dates"][0]) for ele in interp_times])

            else:
                # If there are not enough data and we are unable to interpolate,
                # then set the data table to be empty
                new_tab["euvalues"] = np.array([])
                new_tab["dates"] = np.array([])

        # Adjust any block values to account for the interpolated data
        new_blocks = []
        if self.blocks is not None:
            for index in self.blocks[0:-1]:
                good = np.where(new_tab["dates"] >= self.data["dates"][index])[0]

                if len(good) > 0:
                    new_blocks.append(good[0])

            # Add en entry for the final element if it's not already there
            if len(new_blocks) > 0:
                if new_blocks[-1] < len(new_tab["dates"]):
                    new_blocks.append(len(new_tab["dates"]))
                self.blocks = np.array(new_blocks)

        # Update the data in the instance.
        self.data = new_tab

    def plot_data_plus_devs(self, use_median=False, show_plot=False, savefig=False, out_dir='./', nominal_value=None, yellow_limits=None,
                            red_limits=None, xrange=(None, None), yrange=(None, None), title=None, return_components=True,
                            return_fig=False, plot_max=False, plot_min=False):
        """Make basic bokeh plot showing value as a function of time. Optionally add a line indicating
        nominal (expected) value, as well as yellow and red background regions to denote values that
        may be unexpected. Also add a plot of the mean value over time and in a second figure, a plot of
        the devaition from the mean.

<<<<<<< HEAD
        Paramters
        ---------
        use_median : bool
            If True, plot the median rather than the mean, as well as the deviation from the
            median rather than from the mean

=======
        Parameters
        ----------
>>>>>>> c946c3d2
        show_plot : bool
            If True, show plot on screen rather than returning div and script

        savefig : bool
            If True, file is saved to html file

        out_dir : str
            Directory into which the html file is saved

        nominal_value : float
            Expected or nominal value for the telemetry. If provided, a horizontal dashed line
            at this value will be added.

        yellow_limits : list
            2-element list giving the lower and upper limits outside of which the telemetry value
            is considered non-nominal. If provided, the area of the plot between these two values
            will be given a green background, and that outside of these limits will have a yellow
            background.

        red_limits : list
            2-element list giving the lower and upper limits outside of which the telemetry value
            is considered worse than in the yellow region. If provided, the area of the plot outside
            of these two values will have a red background.

        xrange : tuple
            Tuple of min, max datetime values to use as the plot range in the x direction.

        yrange : tuple
            Tuple of min, max datetime values to use as the plot range in the y direction.

        title : str
            Will be used as the plot title. If None, the mnemonic name and description (if present)
            will be used as the title

        return_components : bool
            If True, return the plot as div and script components

        return_fig : bool
            If True, return the plot as a bokeh Figure object

        plot_max : bool
            If True, also plot the line showing the self.max values

        plot_min : bool
            If True, also plot the line showing the self.min values

        Returns
        -------
        obj : list or bokeh.plotting.figure
            If return_components is True, return a list containing [div, script]
            If return_figre is True, return the bokeh figure itself
        """
        # Make sure that only one output type is specified, or bokeh will get mad
        options = np.array([show_plot, savefig, return_components, return_fig])
        if np.sum(options) > 1:
            trues = np.where(options)[0]
            raise ValueError((f'{options[trues]} are set to True in plot_every_change_data. Bokeh '
                              'will only allow one of these to be True.'))

        # If there are no data in the table, then produce an empty plot in the date
        # range specified by the requested start and end time
        if len(self.data["dates"]) == 0:
            null_dates = [self.requested_start_time, self.requested_end_time]
            null_vals = [0, 0]
            data_dates = null_dates
            data_vals = null_vals
        else:
            data_dates = self.data['dates']
            data_vals = self.data['euvalues']
        source = ColumnDataSource(data={'x': data_dates, 'y': data_vals})

        # yellow and red limits must come in pairs
        if yellow_limits is not None:
            if len(yellow_limits) != 2:
                yellow_limits = None
        if red_limits is not None:
            if len(red_limits) != 2:
                red_limits = None

        if savefig:
            filename = os.path.join(out_dir, f"telem_plot_{self.mnemonic_identifier.replace(' ','_')}.html")

        if self.info is None:
            units = 'Unknown'
        else:
            units = self.info["unit"]

        # Create a useful plot title if necessary
        if title is None:
            if 'description' in self.info:
                if len(self.info['description']) > 0:
                    title = f'{self.mnemonic_identifier} - {self.info["description"]}'
                else:
                    title = self.mnemonic_identifier
            else:
                title = self.mnemonic_identifier

        fig = figure(tools='pan,box_zoom,reset,wheel_zoom,save', x_axis_type=None,
                     title=title, x_axis_label='Time',
                     y_axis_label=f'{units}')

        # For cases where the plot is empty or contains only a single point, force the
        # plot range to something reasonable
        if len(self.data["dates"]) < 2:
            fig.x_range = Range1d(self.requested_start_time - timedelta(days=1), self.requested_end_time)
            bottom, top = (-1, 1)
            if yellow_limits is not None:
                bottom, top = yellow_limits
            if red_limits is not None:
                bottom, top = red_limits
            fig.y_range = Range1d(bottom, top)

        data = fig.scatter(x='x', y='y', line_width=1, line_color='blue', source=source)

        # Plot the mean value over time
        if len(self.median_times) > 0:
            if self.median_times[0] is not None:
                if use_median:
                    meanvals = self.median
                else:
                    meanvals = self.mean

                mean_data = fig.line(self.median_times, meanvals, line_width=1, line_color='orange', alpha=0.75)

                # If the max and min arrays are to be plotted, create columndata sources for them as well
                if plot_max:
                    source_max = ColumnDataSource(data={'max_x': self.median_times, 'max_y': self.max})
                    fig.scatter(x='max_x', y='max_y', line_width=1, line_color='black', source=source_max)

                if plot_min:
                    source_min = ColumnDataSource(data={'min_x': self.median_times, 'min_y': self.min})
                    fig.scatter(x='min_x', y='min_y', line_width=1, line_color='black', source=source_min)

        if len(self.data["dates"]) == 0:
            data.visible = False
            if nominal_value is not None:
                fig.line(null_dates, np.repeat(nominal_value, len(null_dates)), color='black',
                         line_dash='dashed', alpha=0.5)
        else:
            # If there is a nominal value provided, plot a dashed line for it
            if nominal_value is not None:
                fig.line(self.data['dates'], np.repeat(nominal_value, len(self.data['dates'])), color='black',
                         line_dash='dashed', alpha=0.5)

        # If limits for warnings/errors are provided, create colored background boxes
        if yellow_limits is not None or red_limits is not None:
            fig = add_limit_boxes(fig, yellow=yellow_limits, red=red_limits)

        hover_tool = HoverTool(tooltips=[('Value', '@y'),
                                         ('Date', '@x{%d %b %Y %H:%M:%S}')
                                         ], mode='mouse', renderers=[data])
        hover_tool.formatters = {'@x': 'datetime'}

        fig.tools.append(hover_tool)

        # Force the axes' range if requested
        if xrange[0] is not None:
            fig.x_range.start = xrange[0].timestamp() * 1000.
        if xrange[1] is not None:
            fig.x_range.end = xrange[1].timestamp() * 1000.
        if yrange[0] is not None:
            fig.y_range.start = yrange[0]
        if yrange[1] is not None:
            fig.y_range.end = yrange[1]

        # Now create a second plot showing the devitation from the mean
        fig_dev = figure(height=250, x_range=fig.x_range, tools="xpan,xwheel_zoom,xbox_zoom,reset", y_axis_location="left",
                         x_axis_type='datetime', x_axis_label='Time', y_axis_label=f'Data - Mean ({units})')

        # Interpolate the mean values so that we can subtract the original data
        if len(self.median_times) > 1:
            interp_means = interpolate_datetimes(data_dates, self.median_times, meanvals)
            dev = data_vals - interp_means
        elif len(self.median_times) == 1:
            if self.median_times[0] is not None:
                dev = data_vals - meanvals
            else:
                dev = [0] * len(data_vals)
        else:
            # No median data, so we can't calculate any deviation
            dev = [0] * len(data_vals)

        # Plot
        fig_dev.line(data_dates, dev, color='red')

        # Make the x axis tick labels look nice
        fig_dev.xaxis.formatter = DatetimeTickFormatter(microseconds=["%d %b %H:%M:%S.%3N"],
                                                        seconds=["%d %b %H:%M:%S.%3N"],
                                                        hours=["%d %b %H:%M"],
                                                        days=["%d %b %H:%M"],
                                                        months=["%d %b %Y %H:%M"],
                                                        years=["%d %b %Y"]
                                                        )
        fig.xaxis.major_label_orientation = np.pi / 4

        # Place the two figures in a column object
        bothfigs = column(fig, fig_dev)

        if savefig:
            output_file(filename=filename, title=self.mnemonic_identifier)
            save(bothfigs)

        if show_plot:
            show(bothfigs)
        if return_components:
            script, div = components(bothfigs)
            return [div, script]
        if return_fig:
            return bothfigs

    def save_table(self, outname):
        """Save the EdbMnemonic instance

        Parameters
        ----------
        outname : str
            Name of text file to save information into
        """
        ascii.write(self.data, outname, overwrite=True)

    def timed_stats(self, sigma=3):
        """Break up the data into chunks of the given duration. Calculate the
        mean value for each chunk.

        Parameters
        ----------
        sigma : int
            Number of sigma to use in sigma-clipping
        """
        if type(self.data["euvalues"].data[0]) not in [np.str_, str]:
            duration_secs = self.mean_time_block.to('second').value
            date_arr = np.array(self.data["dates"])
            num_bins = (np.max(self.data["dates"]) - np.min(self.data["dates"])).total_seconds() / duration_secs

            # Round up to the next integer if there is a fractional number of bins
            num_bins = np.ceil(num_bins)

            self.mean = []
            self.median = []
            self.max = []
            self.min = []
            self.stdev = []
            self.median_times = []
            for i in range(int(num_bins)):
                min_date = self.data["dates"][0] + timedelta(seconds=i * duration_secs)
                max_date = min_date + timedelta(seconds=duration_secs)
                good = ((date_arr >= min_date) & (date_arr < max_date))
                if self.meta['TlmMnemonics'][0]['AllPoints'] != 0:
                    avg, med, dev = sigma_clipped_stats(self.data["euvalues"][good], sigma=sigma)
                    maxval = np.max(self.data["euvalues"][good])
                    minval = np.min(self.data["euvalues"][good])
                else:
                    avg, med, dev, maxval, minval = change_only_stats(self.data["dates"][good], self.data["euvalues"][good], sigma=sigma)
                if np.isfinite(avg):
                    self.mean.append(avg)
                    self.median.append(med)
                    self.stdev.append(dev)
                    self.max.append(maxval)
                    self.min.append(minval)
                    self.median_times.append(calc_median_time(self.data["dates"].data[good]))
        else:
            self.mean = []
            self.median = []
            self.stdev = []
            self.max = []
            self.min = []
            self.median_times = []


def add_limit_boxes(fig, yellow=None, red=None):
    """Add green/yellow/red background colors

    Parameters
    ----------
    fig : bokeh.plotting.figure
        Bokeh figure of the telemetry values

    yellow : list
        2-element list of [low, high] values. If provided, the areas of the plot less than <low>
        and greater than <high> will be given a yellow background, to indicate an area
        of concern.

    red : list
        2-element list of [low, high] values. If provided, the areas of the plot less than <low>
        and greater than <high> will be given a red background, to indicate values that
        may indicate an error. It is assumed that the low value of red is less
        than the low value of yellow, and that the high value of red is
        greater than the high value of yellow.

    Returns
    -------
    fig : bokeh.plotting.figure
        Modified figure with BoxAnnotations added
    """
    if yellow is not None:
        green = BoxAnnotation(bottom=yellow[0], top=yellow[1], fill_color='chartreuse', fill_alpha=0.2)
        fig.add_layout(green)
        if red is not None:
            yellow_high = BoxAnnotation(bottom=yellow[1], top=red[1], fill_color='gold', fill_alpha=0.2)
            fig.add_layout(yellow_high)
            yellow_low = BoxAnnotation(bottom=red[0], top=yellow[0], fill_color='gold', fill_alpha=0.2)
            fig.add_layout(yellow_low)
            red_high = BoxAnnotation(bottom=red[1], top=red[1] + 100, fill_color='red', fill_alpha=0.1)
            fig.add_layout(red_high)
            red_low = BoxAnnotation(bottom=red[0] - 100, top=red[0], fill_color='red', fill_alpha=0.1)
            fig.add_layout(red_low)

        else:
            yellow_high = BoxAnnotation(bottom=yellow[1], top=yellow[1] + 100, fill_color='gold', fill_alpha=0.2)
            fig.add_layout(yellow_high)
            yellow_low = BoxAnnotation(bottom=yellow[0] - 100, top=yellow[0], fill_color='gold', fill_alpha=0.2)
            fig.add_layout(yellow_low)

    else:
        if red is not None:
            green = BoxAnnotation(bottom=red[0], top=red[1], fill_color='chartreuse', fill_alpha=0.2)
            fig.add_layout(green)
            red_high = BoxAnnotation(bottom=red[1], top=red[1] + 100, fill_color='red', fill_alpha=0.1)
            fig.add_layout(red_high)
            red_low = BoxAnnotation(bottom=red[0] - 100, top=red[0], fill_color='red', fill_alpha=0.1)
            fig.add_layout(red_low)

    return fig


def add_time_offset(offset, dt_obj):
    """Add an offset to an input datetime object

    Parameters
    ----------
    offset : float
        Number of seconds to be added

    dt_obj : datetime.datetime
        Datetime object to which the seconds are added

    Returns
    -------
    obj : datetime.datetime
        Sum of the input datetime objects and the offset seconds.
    """
    return dt_obj + timedelta(seconds=offset)


def calc_median_time(time_arr):
    """Calcualte the median time of the input time_arr

    Parameters
    ----------
    time_arr : numpy.ndarray
        1D array of datetime objects

    Returns
    -------
    med_time : datetime.datetime
        Median time, as a datetime object
    """
    if len(time_arr) > 0:
        med_time = time_arr[0] + ((time_arr[-1] - time_arr[0]) / 2.)
    else:
        med_time = np.nan
    return med_time


def change_only_bounding_points(date_list, value_list, starttime, endtime):
    """For data containing change-only values, where bracketing data outside
    the requested time span may be present, create data points at the starting
    and ending times. This can be helpful with later interpolations.

    Parameters
    ----------
    date_list : list
        List of datetime values

    value_list : list
        List of corresponding mnemonic values

    starttime : datetime.datetime
        Start time

    endtime : datetime.datetime
        End time

    Returns
    -------
    date_list : list
        List of datetime values

    value_list : list
        List of corresponding mnemonic values
    """
    date_list_arr = np.array(date_list)

    if isinstance(starttime, Time):
        starttime = starttime.datetime

    if isinstance(endtime, Time):
        endtime = endtime.datetime

    valid_idx = np.where((date_list_arr <= endtime) & (date_list_arr >= starttime))[0]
    before_startime = np.where(date_list_arr < starttime)[0]
    before_endtime = np.where(date_list_arr < endtime)[0]

    # The value at starttime is either the value of the last point before starttime,
    # or NaN if there are no points prior to starttime
    if len(before_startime) == 0:
        value0 = np.nan
    else:
        value0 = value_list[before_startime[-1]]

    # The value at endtime is NaN if there are no times before the endtime.
    # Otherwise the value is equal to the value at the last point before endtime
    if len(before_endtime) == 0:
        value_end = np.nan
    else:
        value_end = value_list[before_endtime[-1]]

    # Crop the arrays down to the times between starttime and endtime
    date_list = list(np.array(date_list)[valid_idx])
    value_list = list(np.array(value_list)[valid_idx])

    # Add an entry for starttime and another for endtime, but not if
    # the values are NaN
    if isinstance(value0, Number):
        if not np.isnan(value0):
            date_list.insert(0, starttime)
            value_list.insert(0, value0)
    elif isinstance(value0, str):
        date_list.insert(0, starttime)
        value_list.insert(0, value0)

    if isinstance(value_end, Number):
        if not np.isnan(value_end):
            date_list.append(endtime)
            value_list.append(value_end)
    elif isinstance(value_end, str):
        date_list.append(endtime)
        value_list.append(value_end)

    return date_list, value_list


def change_only_stats(times, values, sigma=3):
    """Calculate the mean/median/stdev as well as the median time for a
    collection of change-only data.

    Parameters
    ----------
    times : list
        List of datetime objects

    values : list
        List of values corresponding to times

    sigma : float
        Number of sigma to use for sigma-clipping

    Returns
    -------
    meanval : float
        Mean of values

    medianval : float
        Median of values

    stdevval : float
        Standard deviation of values
    """
    # If there is only a single datapoint, then the mean will be
    # equal to it.
    if len(times) == 0:
        return None, None, None, None, None
    if len(times) == 1:
        return values, values, 0., values, values
    else:
        times = np.array(times)
        values = np.array(values)
        delta_time = times[1:] - times[0:-1]
        delta_time_weight = np.array([e.total_seconds() for e in delta_time])

        # Add weight for the final point. Set it to 1 microsecond
        delta_time_weight = np.append(delta_time_weight, 1e-6)

        meanval = np.average(values, weights=delta_time_weight)
        stdevval = np.sqrt(np.average((values - meanval) ** 2, weights=delta_time_weight))
        maxval = np.max(values)
        minval = np.min(values)

        # In order to calculate the median, we need to adjust the weights such that
        # the weight represents the number of times a given value is present. Scale
        # it so that the minimum weight is 1
        delta_time_weight = (delta_time_weight / np.min(delta_time_weight)).astype(int)

        # Now we find the median by sorting the values, keeping a running total of the
        # total number of entries given that each value will have a number of instances
        # dictat<ed by the weight, and selecting the value associated with the central
        # element.
        total_num = np.sum(delta_time_weight)
        if np.mod(total_num, 2) == 1:
            midpt = total_num / 2
            odd = True
        else:
            midpt = total_num / 2 - 1
            odd = False
        sorted_idx = np.argsort(values)
        values = values[sorted_idx]
        delta_time_weight = delta_time_weight[sorted_idx]
        total_idx = 0
        for i, (val, weight) in enumerate(zip(values, delta_time_weight)):
            total_idx += weight
            if total_idx >= midpt:
                if odd:
                    medianval = val
                else:
                    if total_idx > midpt:
                        medianval = val
                    else:
                        medianval = (val + values[i + 1]) / 2.
                break

    return meanval, medianval, stdevval, maxval, minval


def create_time_offset(dt_obj, epoch):
    """Subtract input epoch from a datetime object and return the
    residual number of seconds

    Parameters
    ----------
    dt_obj : datetime.datetime
        Original datetiem object

    epoch : datetime.datetime
        Datetime to be subtracted from dt_obj

    Returns
    -------
    obj : float
        Number of seconds between dt_obj and epoch
    """
    if isinstance(dt_obj, Time):
        return (dt_obj - epoch).to(u.second).value
    elif isinstance(dt_obj, datetime):
        return (dt_obj - epoch).total_seconds()


def get_mnemonic(mnemonic_identifier, start_time, end_time):
    """Execute query and return an ``EdbMnemonic`` instance.

    The underlying MAST service returns data that include the
    datapoint preceding the requested start time and the datapoint
    that follows the requested end time.

    Parameters
    ----------
    mnemonic_identifier : str
        Telemetry mnemonic identifiers, e.g. ``SA_ZFGOUTFOV``

    start_time : astropy.time.Time or datetime.datetime
        Start time

    end_time : astropy.time.Time or datetime.datetime
        End time

    Returns
    -------
    mnemonic : instance of EdbMnemonic
        EdbMnemonic object containing query results
    """
    base_url = get_mast_base_url()
    service = ENGDB_Service(base_url)  # By default, will use the public MAST service.

    meta = service.get_meta(mnemonic_identifier)

    # If the mnemonic is stored as change-only data, then include bracketing values
    # outside of the requested start and stop times. These may be needed later to
    # translate change-only data into all-points data.
    if meta['TlmMnemonics'][0]['AllPoints'] == 0:
        bracket = True
    else:
        bracket = False

    data = service.get_values(mnemonic_identifier, start_time, end_time, include_obstime=True,
                              include_bracket_values=bracket)

    dates = [datetime.strptime(row.obstime.iso, "%Y-%m-%d %H:%M:%S.%f") for row in data]
    values = [row.value for row in data]

    if bracket:
        # For change-only data, check to see how many additional data points there are before
        # the requested start time and how many are after the requested end time. Note that
        # the max for this should be 1, but it's also possible to have zero (e.g. if you are
        # querying up through the present and there are no more recent data values.) Use these
        # to produce entries at the beginning and ending of the queried time range.
        if len(dates) > 0:
            dates, values = change_only_bounding_points(dates, values, start_time, end_time)

    data = Table({'dates': dates, 'euvalues': values})
    info = get_mnemonic_info(mnemonic_identifier)

    # Create and return instance
    mnemonic = EdbMnemonic(mnemonic_identifier, start_time, end_time, data, meta, info)

    # Convert change-only data to "regular" data. If this is not done, checking for
    # dependency conditions may not work well if there are a limited number of points.
    # Also, later interpolations won't be correct with change-only points since we are
    # doing linear interpolation.
    if bracket:
        if len(mnemonic) > 0:
            mnemonic.change_only_add_points()

    return mnemonic


def get_mnemonics(mnemonics, start_time, end_time):
    """Query DMS EDB with a list of mnemonics and a time interval.

    Parameters
    ----------
    mnemonics : list or numpy.ndarray
        Telemetry mnemonic identifiers, e.g. ``['SA_ZFGOUTFOV',
        'IMIR_HK_ICE_SEC_VOLT4']``
    start_time : astropy.time.Time instance
        Start time
    end_time : astropy.time.Time instance
        End time

    Returns
    -------
    mnemonic_dict : dict
        Dictionary. keys are the queried mnemonics, values are
        instances of EdbMnemonic
    """
    if not isinstance(mnemonics, (list, np.ndarray)):
        raise RuntimeError('Please provide a list/array of mnemonic_identifiers')

    mnemonic_dict = OrderedDict()
    for mnemonic_identifier in mnemonics:
        # fill in dictionary
        mnemonic_dict[mnemonic_identifier] = get_mnemonic(mnemonic_identifier, start_time, end_time)

    return mnemonic_dict


def get_mnemonic_info(mnemonic_identifier):
    """Return the mnemonic description.

    Parameters
    ----------
    mnemonic_identifier : str
        Telemetry mnemonic identifier, e.g. ``SA_ZFGOUTFOV``

    Returns
    -------
    info : dict
        Object that contains the returned data
    """
    mast_token = get_mast_token()
    return query_mnemonic_info(mnemonic_identifier, token=mast_token)


def interpolate_datetimes(new_times, old_times, old_data):
    """interpolate a set of datetime/value pairs onto another set
    of datetime objects

    Parameters
    ----------
    new_times : numpy.ndarray
        Array of datetime objects onto which the data will be interpolated

    old_times : numpy.ndarray
        Array of datetime objects associated with the input data values

    old_data : numpy.ndarray
        Array of data values associated with ``old_times``, which will be
        interpolated onto ``new_times``

    Returns
    -------
    new_data : numpy.ndarray
        Array of values interpolated onto ``new_times``
    """
    # We can only linearly interpolate if we have more than one entry
    if len(old_data) >= 2:
        interp_times = np.array([create_time_offset(ele, old_times[0]) for ele in new_times])
        mnem_times = np.array([create_time_offset(ele, old_times[0]) for ele in old_times])
        new_data = np.interp(interp_times, mnem_times, old_data)
    else:
        # If there are not enough data and we are unable to interpolate,
        # then set the data table to be empty
        new_data = np.array([])
    return new_data


def is_valid_mnemonic(mnemonic_identifier):
    """Determine if the given string is a valid EDB mnemonic.

    Parameters
    ----------
    mnemonic_identifier : str
        The mnemonic_identifier string to be examined.

    Returns
    -------
    bool
        Is mnemonic_identifier a valid EDB mnemonic?
    """
    inventory = mnemonic_inventory()[0]
    if mnemonic_identifier in inventory['tlmMnemonic']:
        return True
    else:
        return False


def mnemonic_inventory():
    """Return all mnemonics in the DMS engineering database.
    No authentication is required, this information is public.
    Since this is a rather large and quasi-static table (~15000 rows),
    it is cached using functools.

    Returns
    -------
    data : astropy.table.Table
        Table representation of the mnemonic inventory.
    meta : dict
        Additional information returned by the query.
    """
    out = Mast.service_request_async(MAST_EDB_MNEMONIC_SERVICE, {})
    data, meta = process_mast_service_request_result(out)

    # convert numerical ID to str for homogenity (all columns are str)
    data['tlmIdentifier'] = data['tlmIdentifier'].astype(str)

    return data, meta


def process_mast_service_request_result(result, data_as_table=True):
    """Parse the result of a MAST EDB query.

    Parameters
    ----------
    result : list of requests.models.Response instances
        The object returned by a call to ``Mast.service_request_async``
    data_as_table : bool
        If ``True``, return data as astropy table, else return as json

    Returns
    -------
    data : astropy.table.Table
        Table representation of the returned data.
    meta : dict
        Additional information returned by the query
    """
    json_data = result[0].json()
    if json_data['status'] != 'COMPLETE':
        raise RuntimeError('Mnemonic query did not complete.\nquery status: {}\nmessage: {}'.format(
            json_data['status'], json_data['msg']))

    try:
        # timestamp-value pairs in the form of an astropy table
        if data_as_table:
            data = Table(json_data['data'])
        else:
            if len(json_data['data']) > 0:
                data = json_data['data'][0]
            else:
                warnings.warn('Query did not return any data. Returning None')
                return None, None
    except KeyError:
        warnings.warn('Query did not return any data. Returning None')
        return None, None

    # collect meta data
    meta = {}
    for key in json_data.keys():
        if key.lower() != 'data':
            meta[key] = json_data[key]

    return data, meta


def query_mnemonic_info(mnemonic_identifier, token=None):
    """Query the EDB to return the mnemonic description.

    Parameters
    ----------
    mnemonic_identifier : str
        Telemetry mnemonic identifier, e.g. ``SA_ZFGOUTFOV``
    token : str
        MAST token

    Returns
    -------
    info : dict
        Object that contains the returned data
    """
    parameters = {"mnemonic": "{}".format(mnemonic_identifier)}
    result = Mast.service_request_async(MAST_EDB_DICTIONARY_SERVICE, parameters)
    info = process_mast_service_request_result(result, data_as_table=False)[0]

    return info<|MERGE_RESOLUTION|>--- conflicted
+++ resolved
@@ -598,7 +598,6 @@
         return_fig : bool
             If True, return the plot as a bokeh Figure object
 
-<<<<<<< HEAD
         plot_data : bool
             If True, plot the data in the EdbMnemonic.data table
 
@@ -613,14 +612,6 @@
 
         plot_min : bool
             If True, also plot the line showing the self.min values
-
-
-        Parameters
-        ----------
-=======
->>>>>>> c946c3d2
-        show_plot : boolean
-            A switch to show the plot in the browser or not.
 
         Returns
         -------
@@ -1023,17 +1014,12 @@
         may be unexpected. Also add a plot of the mean value over time and in a second figure, a plot of
         the devaition from the mean.
 
-<<<<<<< HEAD
         Paramters
         ---------
         use_median : bool
             If True, plot the median rather than the mean, as well as the deviation from the
             median rather than from the mean
 
-=======
-        Parameters
-        ----------
->>>>>>> c946c3d2
         show_plot : bool
             If True, show plot on screen rather than returning div and script
 
