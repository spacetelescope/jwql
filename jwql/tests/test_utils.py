--- conflicted
+++ resolved
@@ -244,7 +244,6 @@
 
 ]
 
-<<<<<<< HEAD
 
 def test_copy_files():
     """Test that files are copied successfully
@@ -268,13 +267,9 @@
     os.remove(original_file)
     os.remove(copied_file)
 
-
-@pytest.mark.xfail(raises=FileNotFoundError,
-                   reason='User must manually supply config file.')
-=======
+    
 @pytest.mark.skipif(os.path.expanduser('~') == '/home/jenkins',
                     reason='Requires access to central storage.')
->>>>>>> c3002119
 def test_get_config():
     """Assert that the ``get_config`` function successfully creates a
     dictionary.
@@ -299,13 +294,8 @@
     assert filename_parser(filename) == solution
 
 
-<<<<<<< HEAD
-=======
 @pytest.mark.skipif(os.path.expanduser('~') == '/home/jenkins',
                     reason='Requires access to central storage.')
->>>>>>> c3002119
-@pytest.mark.xfail(raises=(FileNotFoundError, ValueError),
-                   reason='Known non-compliant files in filesystem; User must manually supply config file.')
 def test_filename_parser_whole_filesystem():
     """Test the filename_parser on all files currently in the filesystem."""
     # Get all files
