{
    "daily_means": [
        {
            "name": "SE_ZIMIRICEA",
            "database_id": "SE_ZIMIRICEA_NO_OPS",
            "description": "ICE drive current (no ops)",
            "dependency": [
                {
                    "name": "SE_ZIMIRICEA",
                    "relation": ">",
                    "threshold": 0.2
                },
                {
                    "name": "IMIR_HK_ICE_SEC_VOLT1",
                    "relation": "<",
                    "threshold": 1
                },
                {
                    "name": "IMIR_HK_IMG_CAL_LOOP",
                    "relation": "=",
                    "threshold": "OFF"
                },
                {
                    "name": "IMIR_HK_IFU_CAL_LOOP",
                    "relation": "=",
                    "threshold": "OFF"
                },
                {
                    "name": "IMIR_HK_POM_LOOP",
                    "relation": "=",
                    "threshold": "OFF"
                }
            ],
            "plot_data": "*SE_ZBUSVLT",
            "nominal_value": 7.11,
            "yellow_limits": [6.54, 7.68],
            "plot_category": "Power"
        },
        {
            "name": "IMIR_HK_ICE_SEC_VOLT4",
            "database_id": "IMIR_HK_ICE_SEC_VOLT4_NO_OPS",
            "description": "ICE Secondary Voltage 4 (no ops)",
            "dependency": [
                {
                    "name": "SE_ZIMIRICEA",
                    "relation": ">",
                    "threshold": 0.2
                },
                {
                    "name": "IMIR_HK_ICE_SEC_VOLT1",
                    "relation": "<",
                    "threshold": 1
                },
                {
                    "name": "IMIR_HK_IMG_CAL_LOOP",
                    "relation": "=",
                    "threshold": "OFF"
                },
                {
                    "name": "IMIR_HK_IFU_CAL_LOOP",
                    "relation": "=",
                    "threshold": "OFF"
                },
                {
                    "name": "IMIR_HK_POM_LOOP",
                    "relation": "=",
                    "threshold": "OFF"
                }
            ],
            "plot_data": "nominal",
            "nominal_value": 4.533,
            "yellow_limits": [4.523, 4.543],
            "plot_category": "ICE_voltage"
        },
        {
            "name": "IGDP_MIR_ICE_INTER_TEMP",
            "description": "ICE internal temperature",
            "dependency": [
                {
                    "name": "SE_ZIMIRICEA",
                    "relation": ">",
                    "threshold": 0.2
                },
                {
                    "name": "IMIR_HK_ICE_SEC_VOLT1",
                    "relation": "<",
                    "threshold": 1
                },
                {
                    "name": "IMIR_HK_IMG_CAL_LOOP",
                    "relation": "=",
                    "threshold": "OFF"
                },
                {
                    "name": "IMIR_HK_IFU_CAL_LOOP",
                    "relation": "=",
                    "threshold": "OFF"
                },
                {
                    "name": "IMIR_HK_POM_LOOP",
                    "relation": "=",
                    "threshold": "OFF"
                }
            ],
            "plot_data": "nominal",
            "yellow_limits": [5.0, 30.0],
            "plot_category": "ICE_temperature"
        },
        {
            "name": "ST_ZTC1MIRIA",
            "description": "HTCL14 Thermistor #1 - MIRI/DITCE Panel Temperature A",
            "dependency": [
                {
                    "name": "SE_ZIMIRICEA",
                    "relation": ">",
                    "threshold": 0.2
                },
                {
                    "name": "IMIR_HK_ICE_SEC_VOLT1",
                    "relation": "<",
                    "threshold": 1
                },
                {
                    "name": "IMIR_HK_IMG_CAL_LOOP",
                    "relation": "=",
                    "threshold": "OFF"
                },
                {
                    "name": "IMIR_HK_IFU_CAL_LOOP",
                    "relation": "=",
                    "threshold": "OFF"
                },
                {
                    "name": "IMIR_HK_POM_LOOP",
                    "relation": "=",
                    "threshold": "OFF"
                }
            ],
            "plot_data": "nominal",
            "yellow_limits": [5.0, 30.0],
            "plot_category": "ICE_temperature"
        },

        {
            "name": "IGDP_MIR_ICE_T1P_CRYO",
            "description": "Deck Nominal Temperature (T1)",
            "dependency": [
                {
                    "name": "SE_ZIMIRICEA",
                    "relation": ">",
                    "threshold": 0.2
                },
                {
                    "name": "IMIR_HK_ICE_SEC_VOLT1",
                    "relation": "<",
                    "threshold": 1
                },
                {
                    "name": "IMIR_HK_IMG_CAL_LOOP",
                    "relation": "=",
                    "threshold": "OFF"
                },
                {
                    "name": "IMIR_HK_IFU_CAL_LOOP",
                    "relation": "=",
                    "threshold": "OFF"
                },
                {
                    "name": "IMIR_HK_POM_LOOP",
                    "relation": "=",
                    "threshold": "OFF"
                }
            ],
            "plot_data": "nominal",
            "yellow_limits": [5.7, 7.5],
            "plot_category": "Deck_temperature"
        },
        {
            "name": "IGDP_MIR_ICE_T2R_CRYO",
            "description": "Deck Redundant Temperature (T2)",
            "dependency": [
                {
                    "name": "SE_ZIMIRICEA",
                    "relation": ">",
                    "threshold": 0.2
                },
                {
                    "name": "IMIR_HK_ICE_SEC_VOLT1",
                    "relation": "<",
                    "threshold": 1
                },
                {
                    "name": "IMIR_HK_IMG_CAL_LOOP",
                    "relation": "=",
                    "threshold": "OFF"
                },
                {
                    "name": "IMIR_HK_IFU_CAL_LOOP",
                    "relation": "=",
                    "threshold": "OFF"
                },
                {
                    "name": "IMIR_HK_POM_LOOP",
                    "relation": "=",
                    "threshold": "OFF"
                }
            ],
            "plot_data": "nominal",
            "yellow_limits": [5.7, 7.5],
            "plot_category": "Deck_temperature"
        },
        {
            "name": "IGDP_MIR_ICE_T3LW_CRYO",
            "description": "LW FPM I/F Temperature (T3)",
            "dependency": [
                {
                    "name": "SE_ZIMIRICEA",
                    "relation": ">",
                    "threshold": 0.2
                },
                {
                    "name": "IMIR_HK_ICE_SEC_VOLT1",
                    "relation": "<",
                    "threshold": 1
                },
                {
                    "name": "IMIR_HK_IMG_CAL_LOOP",
                    "relation": "=",
                    "threshold": "OFF"
                },
                {
                    "name": "IMIR_HK_IFU_CAL_LOOP",
                    "relation": "=",
                    "threshold": "OFF"
                },
                {
                    "name": "IMIR_HK_POM_LOOP",
                    "relation": "=",
                    "threshold": "OFF"
                }
            ],
            "plot_data": "nominal",
            "yellow_limits": [5.7, 7.5],
            "plot_category": "FPM_temperature"
        },
        {
            "name": "IGDP_MIR_ICE_T4SW_CRYO",
            "description": "SW FPM I/F Temperature (T4)",
            "dependency": [
                {
                    "name": "SE_ZIMIRICEA",
                    "relation": ">",
                    "threshold": 0.2
                },
                {
                    "name": "IMIR_HK_ICE_SEC_VOLT1",
                    "relation": "<",
                    "threshold": 1
                },
                {
                    "name": "IMIR_HK_IMG_CAL_LOOP",
                    "relation": "=",
                    "threshold": "OFF"
                },
                {
                    "name": "IMIR_HK_IFU_CAL_LOOP",
                    "relation": "=",
                    "threshold": "OFF"
                },
                {
                    "name": "IMIR_HK_POM_LOOP",
                    "relation": "=",
                    "threshold": "OFF"
                }
            ],
            "plot_data": "nominal",
            "yellow_limits": [5.7, 7.5],
            "plot_category": "FPM_temperature"
        },
        {
            "name": "IGDP_MIR_ICE_T5IMG_CRYO",
            "description": "IM FPM I/F Temperature (T5)",
            "dependency": [
                {
                    "name": "SE_ZIMIRICEA",
                    "relation": ">",
                    "threshold": 0.2
                },
                {
                    "name": "IMIR_HK_ICE_SEC_VOLT1",
                    "relation": "<",
                    "threshold": 1
                },
                {
                    "name": "IMIR_HK_IMG_CAL_LOOP",
                    "relation": "=",
                    "threshold": "OFF"
                },
                {
                    "name": "IMIR_HK_IFU_CAL_LOOP",
                    "relation": "=",
                    "threshold": "OFF"
                },
                {
                    "name": "IMIR_HK_POM_LOOP",
                    "relation": "=",
                    "threshold": "OFF"
                }
            ],
            "plot_data": "nominal",
            "yellow_limits": [5.7, 7.5],
            "plot_category": "FPM_temperature"
        },
        {
            "name": "IGDP_MIR_ICE_T6DECKCRYO",
            "description": "Deck Opp. Nom. Temperature (T6)",
            "dependency": [
                {
                    "name": "SE_ZIMIRICEA",
                    "relation": ">",
                    "threshold": 0.2
                },
                {
                    "name": "IMIR_HK_ICE_SEC_VOLT1",
                    "relation": "<",
                    "threshold": 1
                },
                {
                    "name": "IMIR_HK_IMG_CAL_LOOP",
                    "relation": "=",
                    "threshold": "OFF"
                },
                {
                    "name": "IMIR_HK_IFU_CAL_LOOP",
                    "relation": "=",
                    "threshold": "OFF"
                },
                {
                    "name": "IMIR_HK_POM_LOOP",
                    "relation": "=",
                    "threshold": "OFF"
                }
            ],
            "plot_data": "nominal",
            "yellow_limits": [5.7, 7.5],
            "plot_category": "Deck_temperature"
        },
        {
            "name": "IGDP_MIR_ICE_T7IOC_CRYO",
            "description": "Deck Opp. Red. Temperature (T7)",
            "dependency": [
                {
                    "name": "SE_ZIMIRICEA",
                    "relation": ">",
                    "threshold": 0.2
                },
                {
                    "name": "IMIR_HK_ICE_SEC_VOLT1",
                    "relation": "<",
                    "threshold": 1
                },
                {
                    "name": "IMIR_HK_IMG_CAL_LOOP",
                    "relation": "=",
                    "threshold": "OFF"
                },
                {
                    "name": "IMIR_HK_IFU_CAL_LOOP",
                    "relation": "=",
                    "threshold": "OFF"
                },
                {
                    "name": "IMIR_HK_POM_LOOP",
                    "relation": "=",
                    "threshold": "OFF"
                }
            ],
            "plot_data": "nominal",
            "yellow_limits": [5.7, 7.5],
            "plot_category": "Deck_temperature"
        },
       {
            "name": "IGDP_MIR_ICE_FW_CRYO",
            "description": "FWA Temperature",
            "dependency": [
                {
                    "name": "SE_ZIMIRICEA",
                    "relation": ">",
                    "threshold": 0.2
                },
                {
                    "name": "IMIR_HK_ICE_SEC_VOLT1",
                    "relation": "<",
                    "threshold": 1
                },
                {
                    "name": "IMIR_HK_IMG_CAL_LOOP",
                    "relation": "=",
                    "threshold": "OFF"
                },
                {
                    "name": "IMIR_HK_IFU_CAL_LOOP",
                    "relation": "=",
                    "threshold": "OFF"
                },
                {
                    "name": "IMIR_HK_POM_LOOP",
                    "relation": "=",
                    "threshold": "OFF"
                }
            ],
            "plot_data": "nominal",
            "yellow_limits": [5.7, 7.5],
            "plot_category": "Mech_temp"
        },
        {
            "name": "IGDP_MIR_ICE_CCC_CRYO",
            "description": "CCC Temperature",
            "dependency": [
                {
                    "name": "SE_ZIMIRICEA",
                    "relation": ">",
                    "threshold": 0.2
                },
                {
                    "name": "IMIR_HK_ICE_SEC_VOLT1",
                    "relation": "<",
                    "threshold": 1
                },
                {
                    "name": "IMIR_HK_IMG_CAL_LOOP",
                    "relation": "=",
                    "threshold": "OFF"
                },
                {
                    "name": "IMIR_HK_IFU_CAL_LOOP",
                    "relation": "=",
                    "threshold": "OFF"
                },
                {
                    "name": "IMIR_HK_POM_LOOP",
                    "relation": "=",
                    "threshold": "OFF"
                }
            ],
            "plot_data": "nominal",
            "yellow_limits": [5.7, 7.5],
            "plot_category": "Mech_temp"
        },
        {
            "name": "IGDP_MIR_ICE_GW14_CRYO",
            "description": "DGA-A (GW14) Temperature",
            "dependency": [
                {
                    "name": "SE_ZIMIRICEA",
                    "relation": ">",
                    "threshold": 0.2
                },
                {
                    "name": "IMIR_HK_ICE_SEC_VOLT1",
                    "relation": "<",
                    "threshold": 1
                },
                {
                    "name": "IMIR_HK_IMG_CAL_LOOP",
                    "relation": "=",
                    "threshold": "OFF"
                },
                {
                    "name": "IMIR_HK_IFU_CAL_LOOP",
                    "relation": "=",
                    "threshold": "OFF"
                },
                {
                    "name": "IMIR_HK_POM_LOOP",
                    "relation": "=",
                    "threshold": "OFF"
                }
            ],
            "plot_data": "nominal",
            "yellow_limits": [5.7, 7.5],
            "plot_category": "Mech_temp"
        },
        {
            "name": "IGDP_MIR_ICE_GW23_CRYO",
            "description": "DGA-B (GW23) Temperature",
            "dependency": [
                {
                    "name": "SE_ZIMIRICEA",
                    "relation": ">",
                    "threshold": 0.2
                },
                {
                    "name": "IMIR_HK_ICE_SEC_VOLT1",
                    "relation": "<",
                    "threshold": 1
                },
                {
                    "name": "IMIR_HK_IMG_CAL_LOOP",
                    "relation": "=",
                    "threshold": "OFF"
                },
                {
                    "name": "IMIR_HK_IFU_CAL_LOOP",
                    "relation": "=",
                    "threshold": "OFF"
                },
                {
                    "name": "IMIR_HK_POM_LOOP",
                    "relation": "=",
                    "threshold": "OFF"
                }
            ],
            "plot_data": "nominal",
            "yellow_limits": [5.7, 7.5],
            "plot_category": "Mech_temp"
        },
        {
            "name": "IGDP_MIR_ICE_POMP_CRYO",
            "description": "POMH Nominal Temperature",
            "dependency": [
                {
                    "name": "SE_ZIMIRICEA",
                    "relation": ">",
                    "threshold": 0.2
                },
                {
                    "name": "IMIR_HK_ICE_SEC_VOLT1",
                    "relation": "<",
                    "threshold": 1
                },
                {
                    "name": "IMIR_HK_IMG_CAL_LOOP",
                    "relation": "=",
                    "threshold": "OFF"
                },
                {
                    "name": "IMIR_HK_IFU_CAL_LOOP",
                    "relation": "=",
                    "threshold": "OFF"
                },
                {
                    "name": "IMIR_HK_POM_LOOP",
                    "relation": "=",
                    "threshold": "OFF"
                }
            ],
            "plot_data": "nominal",
            "yellow_limits": [5.7, 7.5],
            "plot_category": "POM_temperature"
        },
        {
            "name": "IGDP_MIR_ICE_POMR_CRYO",
            "description": "POMH Redundant Temperature",
            "dependency": [
                {
                    "name": "SE_ZIMIRICEA",
                    "relation": ">",
                    "threshold": 0.2
                },
                {
                    "name": "IMIR_HK_ICE_SEC_VOLT1",
                    "relation": "<",
                    "threshold": 1
                },
                {
                    "name": "IMIR_HK_IMG_CAL_LOOP",
                    "relation": "=",
                    "threshold": "OFF"
                },
                {
                    "name": "IMIR_HK_IFU_CAL_LOOP",
                    "relation": "=",
                    "threshold": "OFF"
                },
                {
                    "name": "IMIR_HK_POM_LOOP",
                    "relation": "=",
                    "threshold": "OFF"
                }
            ],
            "plot_data": "nominal",
            "yellow_limits": [5.7, 7.5],
            "plot_category": "POM_temperature"
        },
        {
            "name": "IGDP_MIR_ICE_IFU_CRYO",
            "description": "MRS (CF) Cal. Source Temperature",
            "dependency": [
                {
                    "name": "SE_ZIMIRICEA",
                    "relation": ">",
                    "threshold": 0.2
                },
                {
                    "name": "IMIR_HK_ICE_SEC_VOLT1",
                    "relation": "<",
                    "threshold": 1
                },
                {
                    "name": "IMIR_HK_IMG_CAL_LOOP",
                    "relation": "=",
                    "threshold": "OFF"
                },
                {
                    "name": "IMIR_HK_IFU_CAL_LOOP",
                    "relation": "=",
                    "threshold": "OFF"
                },
                {
                    "name": "IMIR_HK_POM_LOOP",
                    "relation": "=",
                    "threshold": "OFF"
                }
            ],
            "plot_data": "nominal",
            "yellow_limits": [5.7, 7.5],
            "plot_category": "Cal_src_temperature"
        },
        {
            "name": "IGDP_MIR_ICE_IMG_CRYO",
            "description": "Imager (CI) Cal. Source Temperature",
            "dependency": [
                {
                    "name": "SE_ZIMIRICEA",
                    "relation": ">",
                    "threshold": 0.2
                },
                {
                    "name": "IMIR_HK_ICE_SEC_VOLT1",
                    "relation": "<",
                    "threshold": 1
                },
                {
                    "name": "IMIR_HK_IMG_CAL_LOOP",
                    "relation": "=",
                    "threshold": "OFF"
                },
                {
                    "name": "IMIR_HK_IFU_CAL_LOOP",
                    "relation": "=",
                    "threshold": "OFF"
                },
                {
                    "name": "IMIR_HK_POM_LOOP",
                    "relation": "=",
                    "threshold": "OFF"
                }
            ],
            "plot_data": "nominal",
            "yellow_limits": [5.7, 7.5],
            "plot_category": "Cal_src_temperature"
        },
        {
            "name": "SE_ZIMIRFPEA",
            "description": "FPE drive current (READY)",
            "dependency": [
                {
                    "name": "SE_ZIMIRFPEA",
                    "relation": ">",
                    "threshold": 0.5
                },
                {
                    "name": "IGDP_IT_MIR_IC_STATUS",
                    "relation": "=",
                    "threshold": "DETECTOR_READY"
                },
                {
                    "name": "IGDP_IT_MIR_LW_STATUS",
                    "relation": "=",
                    "threshold": "DETECTOR_READY"
                },
                {
                    "name": "IGDP_IT_MIR_SW_STATUS",
                    "relation": "=",
                    "threshold": "DETECTOR_READY"
                }
            ],
            "plot_data": "*SE_ZBUSVLT",
            "nominal_value": 28.5,
            "yellow_limits": [26.13, 30.87],
            "plot_category": "Power"
        },
        {
            "name": "IMIR_PDU_V_DIG_5V",
            "description": "FPE 5V Digital Voltage (V)",
            "dependency": [
                {
                    "name": "SE_ZIMIRFPEA",
                    "relation": ">",
                    "threshold": 0.5
                },
                {
                    "name": "IGDP_IT_MIR_IC_STATUS",
                    "relation": "=",
                    "threshold": "DETECTOR_READY"
                },
                {
                    "name": "IGDP_IT_MIR_LW_STATUS",
                    "relation": "=",
                    "threshold": "DETECTOR_READY"
                },
                {
                    "name": "IGDP_IT_MIR_SW_STATUS",
                    "relation": "=",
                    "threshold": "DETECTOR_READY"
                }
            ],
            "plot_data": "nominal",
            "nominal_value": 4.978,
            "yellow_limits": [4.928, 5.028],
            "plot_category": "FPE_voltage"
        },
        {
            "name": "IMIR_PDU_I_DIG_5V",
            "description": "FPE 5V Digital Current (mA)",
            "dependency": [
                {
                    "name": "SE_ZIMIRFPEA",
                    "relation": ">",
                    "threshold": 0.5
                },
                {
                    "name": "IGDP_IT_MIR_IC_STATUS",
                    "relation": "=",
                    "threshold": "DETECTOR_READY"
                },
                {
                    "name": "IGDP_IT_MIR_LW_STATUS",
                    "relation": "=",
                    "threshold": "DETECTOR_READY"
                },
                {
                    "name": "IGDP_IT_MIR_SW_STATUS",
                    "relation": "=",
                    "threshold": "DETECTOR_READY"
                }
            ],
            "plot_data": "nominal",
            "plot_category": "FPE_current"
        },
        {
            "name": "IMIR_PDU_V_ANA_5V",
            "description": "FPE +5V Analog Voltage (V)",
            "dependency": [
                {
                    "name": "SE_ZIMIRFPEA",
                    "relation": ">",
                    "threshold": 0.5
                },
                {
                    "name": "IGDP_IT_MIR_IC_STATUS",
                    "relation": "=",
                    "threshold": "DETECTOR_READY"
                },
                {
                    "name": "IGDP_IT_MIR_LW_STATUS",
                    "relation": "=",
                    "threshold": "DETECTOR_READY"
                },
                {
                    "name": "IGDP_IT_MIR_SW_STATUS",
                    "relation": "=",
                    "threshold": "DETECTOR_READY"
                }
            ],
            "plot_data": "nominal",
            "nominal_value": 4.991,
            "yellow_limits": [4.941, 5.041],
            "plot_category": "FPE_voltage"
        },
        {
            "name": "IMIR_PDU_I_ANA_5V",
            "description": "FPE +5V Analog Current (mA)",
            "dependency": [
                {
                    "name": "SE_ZIMIRFPEA",
                    "relation": ">",
                    "threshold": 0.5
                },
                {
                    "name": "IGDP_IT_MIR_IC_STATUS",
                    "relation": "=",
                    "threshold": "DETECTOR_READY"
                },
                {
                    "name": "IGDP_IT_MIR_LW_STATUS",
                    "relation": "=",
                    "threshold": "DETECTOR_READY"
                },
                {
                    "name": "IGDP_IT_MIR_SW_STATUS",
                    "relation": "=",
                    "threshold": "DETECTOR_READY"
                }
            ],
            "plot_data": "nominal",
            "plot_category": "FPE_current"
        },
        {
            "name": "IMIR_PDU_V_ANA_N5V",
            "description": "FPE -5V Analog V (V)",
            "dependency": [
                {
                    "name": "SE_ZIMIRFPEA",
                    "relation": ">",
                    "threshold": 0.5
                },
                {
                    "name": "IGDP_IT_MIR_IC_STATUS",
                    "relation": "=",
                    "threshold": "DETECTOR_READY"
                },
                {
                    "name": "IGDP_IT_MIR_LW_STATUS",
                    "relation": "=",
                    "threshold": "DETECTOR_READY"
                },
                {
                    "name": "IGDP_IT_MIR_SW_STATUS",
                    "relation": "=",
                    "threshold": "DETECTOR_READY"
                }
            ],
            "plot_data": "nominal",
            "nominal_value": -5.023,
            "yellow_limits": [-5.073, -4.973],
            "plot_category": "FPE_voltage"
        },
        {
            "name": "IMIR_PDU_I_ANA_N5V",
            "description": "FPE -5V Analog Current (mA)",
            "dependency": [
                {
                    "name": "SE_ZIMIRFPEA",
                    "relation": ">",
                    "threshold": 0.5
                },
                {
                    "name": "IGDP_IT_MIR_IC_STATUS",
                    "relation": "=",
                    "threshold": "DETECTOR_READY"
                },
                {
                    "name": "IGDP_IT_MIR_LW_STATUS",
                    "relation": "=",
                    "threshold": "DETECTOR_READY"
                },
                {
                    "name": "IGDP_IT_MIR_SW_STATUS",
                    "relation": "=",
                    "threshold": "DETECTOR_READY"
                }
            ],
            "plot_data": "nominal",
            "plot_category": "FPE_current"
        },
        {
            "name": "IMIR_PDU_V_ANA_7V",
            "description": "FPE +7V Analog Voltage (V)",
            "dependency": [
                {
                    "name": "SE_ZIMIRFPEA",
                    "relation": ">",
                    "threshold": 0.5
                },
                {
                    "name": "IGDP_IT_MIR_IC_STATUS",
                    "relation": "=",
                    "threshold": "DETECTOR_READY"
                },
                {
                    "name": "IGDP_IT_MIR_LW_STATUS",
                    "relation": "=",
                    "threshold": "DETECTOR_READY"
                },
                {
                    "name": "IGDP_IT_MIR_SW_STATUS",
                    "relation": "=",
                    "threshold": "DETECTOR_READY"
                }
            ],
            "plot_data": "nominal",
            "nominal_value": 6.953,
            "yellow_limits": [6.903, 7.053],
            "plot_category": "FPE_voltage"
        },
        {
            "name": "IMIR_PDU_I_ANA_7V",
            "description": "FPE +7V Analog Current (mA)",
            "dependency": [
                {
                    "name": "SE_ZIMIRFPEA",
                    "relation": ">",
                    "threshold": 0.5
                },
                {
                    "name": "IGDP_IT_MIR_IC_STATUS",
                    "relation": "=",
                    "threshold": "DETECTOR_READY"
                },
                {
                    "name": "IGDP_IT_MIR_LW_STATUS",
                    "relation": "=",
                    "threshold": "DETECTOR_READY"
                },
                {
                    "name": "IGDP_IT_MIR_SW_STATUS",
                    "relation": "=",
                    "threshold": "DETECTOR_READY"
                }
            ],
            "plot_data": "nominal",
            "plot_category": "FPE_current"
        },
        {
            "name": "IMIR_PDU_V_ANA_N7V",
            "description": "FPE -7V Analog V (V)",
            "dependency": [
                {
                    "name": "SE_ZIMIRFPEA",
                    "relation": ">",
                    "threshold": 0.5
                },
                {
                    "name": "IGDP_IT_MIR_IC_STATUS",
                    "relation": "=",
                    "threshold": "DETECTOR_READY"
                },
                {
                    "name": "IGDP_IT_MIR_LW_STATUS",
                    "relation": "=",
                    "threshold": "DETECTOR_READY"
                },
                {
                    "name": "IGDP_IT_MIR_SW_STATUS",
                    "relation": "=",
                    "threshold": "DETECTOR_READY"
                }
            ],
            "plot_data": "nominal",
            "nominal_value": -6.943,
            "yellow_limits": [-6.993, -6.893],
            "plot_category": "FPE_voltage"
        },
        {
            "name": "IMIR_PDU_I_ANA_N7V",
            "description": "FPE -7V Analog Current (mA)",
            "dependency": [
                {
                    "name": "SE_ZIMIRFPEA",
                    "relation": ">",
                    "threshold": 0.5
                },
                {
                    "name": "IGDP_IT_MIR_IC_STATUS",
                    "relation": "=",
                    "threshold": "DETECTOR_READY"
                },
                {
                    "name": "IGDP_IT_MIR_LW_STATUS",
                    "relation": "=",
                    "threshold": "DETECTOR_READY"
                },
                {
                    "name": "IGDP_IT_MIR_SW_STATUS",
                    "relation": "=",
                    "threshold": "DETECTOR_READY"
                }
            ],
            "plot_data": "nominal",
            "plot_category": "FPE_current"
        },
        {
            "name": "IMIR_SPW_V_DIG_2R5V",
            "description": "FPE 2.5V Digital Voltage (V)",
            "dependency": [
                {
                    "name": "SE_ZIMIRFPEA",
                    "relation": ">",
                    "threshold": 0.5
                },
                {
                    "name": "IGDP_IT_MIR_IC_STATUS",
                    "relation": "=",
                    "threshold": "DETECTOR_READY"
                },
                {
                    "name": "IGDP_IT_MIR_LW_STATUS",
                    "relation": "=",
                    "threshold": "DETECTOR_READY"
                },
                {
                    "name": "IGDP_IT_MIR_SW_STATUS",
                    "relation": "=",
                    "threshold": "DETECTOR_READY"
                }
            ],
            "plot_data": "nominal",
            "nominal_value": 2.5043,
            "yellow_limits": [2.4543, 2.5543],
            "plot_category": "FPE_voltage"
        },
        {
            "name": "IMIR_PDU_V_REF_2R5V",
            "description": "FPE 2.5V PDU Ref voltage (V)",
            "dependency": [
                {
                    "name": "SE_ZIMIRFPEA",
                    "relation": ">",
                    "threshold": 0.5
                },
                {
                    "name": "IGDP_IT_MIR_IC_STATUS",
                    "relation": "=",
                    "threshold": "DETECTOR_READY"
                },
                {
                    "name": "IGDP_IT_MIR_LW_STATUS",
                    "relation": "=",
                    "threshold": "DETECTOR_READY"
                },
                {
                    "name": "IGDP_IT_MIR_SW_STATUS",
                    "relation": "=",
                    "threshold": "DETECTOR_READY"
                }
            ],
            "plot_data": "nominal",
            "plot_category": "FPE_voltage"
        },
        {
            "name": "IGDP_MIR_IC_V_VDETCOM",
            "description": "Detector Bias VDETCOM (IC)",
            "dependency": [
                {
                    "name": "SE_ZIMIRFPEA",
                    "relation": ">",
                    "threshold": 0.5
                },
                {
                    "name": "IGDP_IT_MIR_IC_STATUS",
                    "relation": "=",
                    "threshold": "DETECTOR_READY"
                },
                {
                    "name": "IGDP_IT_MIR_LW_STATUS",
                    "relation": "=",
                    "threshold": "DETECTOR_READY"
                },
                {
                    "name": "IGDP_IT_MIR_SW_STATUS",
                    "relation": "=",
                    "threshold": "DETECTOR_READY"
                }
            ],
            "plot_data": "nominal",
            "plot_category": "Detector_bias"
        },
        {
            "name": "IGDP_MIR_SW_V_VDETCOM",
            "description": "Detector Bias VDETCOM (SW)",
            "dependency": [
                {
                    "name": "SE_ZIMIRFPEA",
                    "relation": ">",
                    "threshold": 0.5
                },
                {
                    "name": "IGDP_IT_MIR_IC_STATUS",
                    "relation": "=",
                    "threshold": "DETECTOR_READY"
                },
                {
                    "name": "IGDP_IT_MIR_LW_STATUS",
                    "relation": "=",
                    "threshold": "DETECTOR_READY"
                },
                {
                    "name": "IGDP_IT_MIR_SW_STATUS",
                    "relation": "=",
                    "threshold": "DETECTOR_READY"
                }
            ],
            "plot_data": "nominal",
            "plot_category": "Detector_bias"
        },
        {
            "name": "IGDP_MIR_LW_V_VDETCOM",
            "description": "Detector Bias VDETCOM (LW)",
            "dependency": [
                {
                    "name": "SE_ZIMIRFPEA",
                    "relation": ">",
                    "threshold": 0.5
                },
                {
                    "name": "IGDP_IT_MIR_IC_STATUS",
                    "relation": "=",
                    "threshold": "DETECTOR_READY"
                },
                {
                    "name": "IGDP_IT_MIR_LW_STATUS",
                    "relation": "=",
                    "threshold": "DETECTOR_READY"
                },
                {
                    "name": "IGDP_IT_MIR_SW_STATUS",
                    "relation": "=",
                    "threshold": "DETECTOR_READY"
                }
            ],
            "plot_data": "nominal",
            "plot_category": "Detector_bias"
        },
        {
            "name": "IGDP_MIR_IC_V_VSSOUT",
            "description": "Detector Bias VSSOUT (IC)",
            "dependency": [
                {
                    "name": "SE_ZIMIRFPEA",
                    "relation": ">",
                    "threshold": 0.5
                },
                {
                    "name": "IGDP_IT_MIR_IC_STATUS",
                    "relation": "=",
                    "threshold": "DETECTOR_READY"
                },
                {
                    "name": "IGDP_IT_MIR_LW_STATUS",
                    "relation": "=",
                    "threshold": "DETECTOR_READY"
                },
                {
                    "name": "IGDP_IT_MIR_SW_STATUS",
                    "relation": "=",
                    "threshold": "DETECTOR_READY"
                }
            ],
            "plot_data": "nominal",
            "plot_category": "Detector_bias"
        },
        {
            "name": "IGDP_MIR_SW_V_VSSOUT",
            "description": "Detector Bias VSSOUT (SW)",
            "dependency": [
                {
                    "name": "SE_ZIMIRFPEA",
                    "relation": ">",
                    "threshold": 0.5
                },
                {
                    "name": "IGDP_IT_MIR_IC_STATUS",
                    "relation": "=",
                    "threshold": "DETECTOR_READY"
                },
                {
                    "name": "IGDP_IT_MIR_LW_STATUS",
                    "relation": "=",
                    "threshold": "DETECTOR_READY"
                },
                {
                    "name": "IGDP_IT_MIR_SW_STATUS",
                    "relation": "=",
                    "threshold": "DETECTOR_READY"
                }
            ],
            "plot_data": "nominal",
            "plot_category": "Detector_bias"
        },
        {
            "name": "IGDP_MIR_LW_V_VSSOUT",
            "description": "Detector Bias VSSOUT (LW)",
            "dependency": [
                {
                    "name": "SE_ZIMIRFPEA",
                    "relation": ">",
                    "threshold": 0.5
                },
                {
                    "name": "IGDP_IT_MIR_IC_STATUS",
                    "relation": "=",
                    "threshold": "DETECTOR_READY"
                },
                {
                    "name": "IGDP_IT_MIR_LW_STATUS",
                    "relation": "=",
                    "threshold": "DETECTOR_READY"
                },
                {
                    "name": "IGDP_IT_MIR_SW_STATUS",
                    "relation": "=",
                    "threshold": "DETECTOR_READY"
                }
            ],
            "plot_data": "nominal",
            "plot_category": "Detector_bias"
        },
        {
            "name": "IGDP_MIR_IC_V_VRSTOFF",
            "description": "Detector Bias VRSTOFF (IC)",
            "dependency": [
                {
                    "name": "SE_ZIMIRFPEA",
                    "relation": ">",
                    "threshold": 0.5
                },
                {
                    "name": "IGDP_IT_MIR_IC_STATUS",
                    "relation": "=",
                    "threshold": "DETECTOR_READY"
                },
                {
                    "name": "IGDP_IT_MIR_LW_STATUS",
                    "relation": "=",
                    "threshold": "DETECTOR_READY"
                },
                {
                    "name": "IGDP_IT_MIR_SW_STATUS",
                    "relation": "=",
                    "threshold": "DETECTOR_READY"
                }
            ],
            "plot_data": "nominal",
            "plot_category": "Detector_bias"
        },
        {
            "name": "IGDP_MIR_SW_V_VRSTOFF",
            "description": "Detector Bias VRSTOFF (SW)",
            "dependency": [
                {
                    "name": "SE_ZIMIRFPEA",
                    "relation": ">",
                    "threshold": 0.5
                },
                {
                    "name": "IGDP_IT_MIR_IC_STATUS",
                    "relation": "=",
                    "threshold": "DETECTOR_READY"
                },
                {
                    "name": "IGDP_IT_MIR_LW_STATUS",
                    "relation": "=",
                    "threshold": "DETECTOR_READY"
                },
                {
                    "name": "IGDP_IT_MIR_SW_STATUS",
                    "relation": "=",
                    "threshold": "DETECTOR_READY"
                }
            ],
            "plot_data": "nominal",
            "plot_category": "Detector_bias"
        },
        {
            "name": "IGDP_MIR_LW_V_VRSTOFF",
            "description": "Detector Bias VRSTOFF (LW)",
            "dependency": [
                {
                    "name": "SE_ZIMIRFPEA",
                    "relation": ">",
                    "threshold": 0.5
                },
                {
                    "name": "IGDP_IT_MIR_IC_STATUS",
                    "relation": "=",
                    "threshold": "DETECTOR_READY"
                },
                {
                    "name": "IGDP_IT_MIR_LW_STATUS",
                    "relation": "=",
                    "threshold": "DETECTOR_READY"
                },
                {
                    "name": "IGDP_IT_MIR_SW_STATUS",
                    "relation": "=",
                    "threshold": "DETECTOR_READY"
                }
            ],
            "plot_data": "nominal",
            "plot_category": "Detector_bias"
        },
        {
            "name": "IGDP_MIR_IC_V_VP",
            "description": "Detector Bias (IC)",
            "dependency": [
                {
                    "name": "SE_ZIMIRFPEA",
                    "relation": ">",
                    "threshold": 0.5
                },
                {
                    "name": "IGDP_IT_MIR_IC_STATUS",
                    "relation": "=",
                    "threshold": "DETECTOR_READY"
                },
                {
                    "name": "IGDP_IT_MIR_LW_STATUS",
                    "relation": "=",
                    "threshold": "DETECTOR_READY"
                },
                {
                    "name": "IGDP_IT_MIR_SW_STATUS",
                    "relation": "=",
                    "threshold": "DETECTOR_READY"
                }
            ],
            "plot_data": "nominal",
            "plot_category": "Detector_bias"
        },
        {
            "name": "IGDP_MIR_SW_V_VP",
            "description": "Detector Bias (SW)",
            "dependency": [
                {
                    "name": "SE_ZIMIRFPEA",
                    "relation": ">",
                    "threshold": 0.5
                },
                {
                    "name": "IGDP_IT_MIR_IC_STATUS",
                    "relation": "=",
                    "threshold": "DETECTOR_READY"
                },
                {
                    "name": "IGDP_IT_MIR_LW_STATUS",
                    "relation": "=",
                    "threshold": "DETECTOR_READY"
                },
                {
                    "name": "IGDP_IT_MIR_SW_STATUS",
                    "relation": "=",
                    "threshold": "DETECTOR_READY"
                }
            ],
            "plot_data": "nominal",
            "plot_category": "Detector_bias"
        },
        {
            "name": "IGDP_MIR_LW_V_VP",
            "description": "Detector Bias (LW)",
            "dependency": [
                {
                    "name": "SE_ZIMIRFPEA",
                    "relation": ">",
                    "threshold": 0.5
                },
                {
                    "name": "IGDP_IT_MIR_IC_STATUS",
                    "relation": "=",
                    "threshold": "DETECTOR_READY"
                },
                {
                    "name": "IGDP_IT_MIR_LW_STATUS",
                    "relation": "=",
                    "threshold": "DETECTOR_READY"
                },
                {
                    "name": "IGDP_IT_MIR_SW_STATUS",
                    "relation": "=",
                    "threshold": "DETECTOR_READY"
                }
            ],
            "plot_data": "nominal",
            "plot_category": "Detector_bias"
        },
        {
            "name": "IGDP_MIR_IC_V_VDDUC",
            "description": "Detector Bias VDDUC (IC)",
            "dependency": [
                {
                    "name": "SE_ZIMIRFPEA",
                    "relation": ">",
                    "threshold": 0.5
                },
                {
                    "name": "IGDP_IT_MIR_IC_STATUS",
                    "relation": "=",
                    "threshold": "DETECTOR_READY"
                },
                {
                    "name": "IGDP_IT_MIR_LW_STATUS",
                    "relation": "=",
                    "threshold": "DETECTOR_READY"
                },
                {
                    "name": "IGDP_IT_MIR_SW_STATUS",
                    "relation": "=",
                    "threshold": "DETECTOR_READY"
                }
            ],
            "plot_data": "nominal",
            "plot_category": "Detector_bias"
        },
        {
            "name": "IGDP_MIR_SW_V_VDDUC",
            "description": "Detector Bias VDDUC (SW)",
            "dependency": [
                {
                    "name": "SE_ZIMIRFPEA",
                    "relation": ">",
                    "threshold": 0.5
                },
                {
                    "name": "IGDP_IT_MIR_IC_STATUS",
                    "relation": "=",
                    "threshold": "DETECTOR_READY"
                },
                {
                    "name": "IGDP_IT_MIR_LW_STATUS",
                    "relation": "=",
                    "threshold": "DETECTOR_READY"
                },
                {
                    "name": "IGDP_IT_MIR_SW_STATUS",
                    "relation": "=",
                    "threshold": "DETECTOR_READY"
                }
            ],
            "plot_data": "nominal",
            "plot_category": "Detector_bias"
        },
        {
            "name": "IGDP_MIR_LW_V_VDDUC",
            "description": "Detector Bias VDDUC (LW)",
            "dependency": [
                {
                    "name": "SE_ZIMIRFPEA",
                    "relation": ">",
                    "threshold": 0.5
                },
                {
                    "name": "IGDP_IT_MIR_IC_STATUS",
                    "relation": "=",
                    "threshold": "DETECTOR_READY"
                },
                {
                    "name": "IGDP_IT_MIR_LW_STATUS",
                    "relation": "=",
                    "threshold": "DETECTOR_READY"
                },
                {
                    "name": "IGDP_IT_MIR_SW_STATUS",
                    "relation": "=",
                    "threshold": "DETECTOR_READY"
                }
            ],
            "plot_data": "nominal",
            "plot_category": "Detector_bias"
        },
        {
            "name": "IMIR_PDU_TEMP",
            "description": "FPE PDU Temperature",
            "dependency": [
                {
                    "name": "SE_ZIMIRFPEA",
                    "relation": ">",
                    "threshold": 0.5
                },
                {
                    "name": "IGDP_IT_MIR_IC_STATUS",
                    "relation": "=",
                    "threshold": "DETECTOR_READY"
                },
                {
                    "name": "IGDP_IT_MIR_LW_STATUS",
                    "relation": "=",
                    "threshold": "DETECTOR_READY"
                },
                {
                    "name": "IGDP_IT_MIR_SW_STATUS",
                    "relation": "=",
                    "threshold": "DETECTOR_READY"
                }
            ],
            "plot_data": "nominal",
            "yellow_limits": [238.15, 366.15],
            "plot_category": "FPE_temperature"
        },
        {
            "name": "ST_ZTC2MIRIA",
            "description": "FPE A IEC panel temperature",
            "dependency": [
                {
                    "name": "SE_ZIMIRFPEA",
                    "relation": ">",
                    "threshold": 0.5
                },
                {
                    "name": "IGDP_IT_MIR_IC_STATUS",
                    "relation": "=",
                    "threshold": "DETECTOR_READY"
                },
                {
                    "name": "IGDP_IT_MIR_LW_STATUS",
                    "relation": "=",
                    "threshold": "DETECTOR_READY"
                },
                {
                    "name": "IGDP_IT_MIR_SW_STATUS",
                    "relation": "=",
                    "threshold": "DETECTOR_READY"
                }
            ],
            "plot_data": "nominal",
            "plot_category": "FPE_temperature"
        },
        {
            "name": "IMIR_IC_SCE_ANA_TEMP1",
            "description": "FPE SCE Analogue board Temperature (IC)",
            "dependency": [
                {
                    "name": "SE_ZIMIRFPEA",
                    "relation": ">",
                    "threshold": 0.5
                },
                {
                    "name": "IGDP_IT_MIR_IC_STATUS",
                    "relation": "=",
                    "threshold": "DETECTOR_READY"
                },
                {
                    "name": "IGDP_IT_MIR_LW_STATUS",
                    "relation": "=",
                    "threshold": "DETECTOR_READY"
                },
                {
                    "name": "IGDP_IT_MIR_SW_STATUS",
                    "relation": "=",
                    "threshold": "DETECTOR_READY"
                }
            ],
            "plot_data": "nominal",
            "yellow_limits": [238.2, 350.0],
            "plot_category": "FPE_temperature"
        },
        {
            "name": "IMIR_SW_SCE_ANA_TEMP1",
            "description": "FPE SCE Analogue board Temperature (SW)",
            "dependency": [
                {
                    "name": "SE_ZIMIRFPEA",
                    "relation": ">",
                    "threshold": 0.5
                },
                {
                    "name": "IGDP_IT_MIR_IC_STATUS",
                    "relation": "=",
                    "threshold": "DETECTOR_READY"
                },
                {
                    "name": "IGDP_IT_MIR_LW_STATUS",
                    "relation": "=",
                    "threshold": "DETECTOR_READY"
                },
                {
                    "name": "IGDP_IT_MIR_SW_STATUS",
                    "relation": "=",
                    "threshold": "DETECTOR_READY"
                }
            ],
            "plot_data": "nominal",
            "yellow_limits": [238.2, 350.0],
            "plot_category": "FPE_temperature"
        },
        {
            "name": "IMIR_LW_SCE_ANA_TEMP1",
            "description": "FPE SCE Analogue board Temperature (LW)",
            "dependency": [
                {
                    "name": "SE_ZIMIRFPEA",
                    "relation": ">",
                    "threshold": 0.5
                },
                {
                    "name": "IGDP_IT_MIR_IC_STATUS",
                    "relation": "=",
                    "threshold": "DETECTOR_READY"
                },
                {
                    "name": "IGDP_IT_MIR_LW_STATUS",
                    "relation": "=",
                    "threshold": "DETECTOR_READY"
                },
                {
                    "name": "IGDP_IT_MIR_SW_STATUS",
                    "relation": "=",
                    "threshold": "DETECTOR_READY"
                }
            ],
            "plot_data": "nominal",
            "yellow_limits": [238.2, 350.0],
            "plot_category": "FPE_temperature"
        },
        {
            "name": "IMIR_IC_SCE_DIG_TEMP",
            "description": "FPE SCE Digital board Temperature (IC)",
            "dependency": [
                {
                    "name": "SE_ZIMIRFPEA",
                    "relation": ">",
                    "threshold": 0.5
                },
                {
                    "name": "IGDP_IT_MIR_IC_STATUS",
                    "relation": "=",
                    "threshold": "DETECTOR_READY"
                },
                {
                    "name": "IGDP_IT_MIR_LW_STATUS",
                    "relation": "=",
                    "threshold": "DETECTOR_READY"
                },
                {
                    "name": "IGDP_IT_MIR_SW_STATUS",
                    "relation": "=",
                    "threshold": "DETECTOR_READY"
                }
            ],
            "plot_data": "nominal",
            "yellow_limits": [238.2, 350.0],
            "plot_category": "FPE_temperature"
        },
        {
            "name": "IMIR_SW_SCE_DIG_TEMP",
            "description": "FPE SCE Digital board Temperature (SW)",
            "dependency": [
                {
                    "name": "SE_ZIMIRFPEA",
                    "relation": ">",
                    "threshold": 0.5
                },
                {
                    "name": "IGDP_IT_MIR_IC_STATUS",
                    "relation": "=",
                    "threshold": "DETECTOR_READY"
                },
                {
                    "name": "IGDP_IT_MIR_LW_STATUS",
                    "relation": "=",
                    "threshold": "DETECTOR_READY"
                },
                {
                    "name": "IGDP_IT_MIR_SW_STATUS",
                    "relation": "=",
                    "threshold": "DETECTOR_READY"
                }
            ],
            "plot_data": "nominal",
            "yellow_limits": [238.2, 350.0],
            "plot_category": "FPE_temperature"
        },
        {
            "name": "IMIR_LW_SCE_DIG_TEMP",
            "description": "FPE SCE Digital board Temperature (LW)",
            "dependency": [
                {
                    "name": "SE_ZIMIRFPEA",
                    "relation": ">",
                    "threshold": 0.5
                },
                {
                    "name": "IGDP_IT_MIR_IC_STATUS",
                    "relation": "=",
                    "threshold": "DETECTOR_READY"
                },
                {
                    "name": "IGDP_IT_MIR_LW_STATUS",
                    "relation": "=",
                    "threshold": "DETECTOR_READY"
                },
                {
                    "name": "IGDP_IT_MIR_SW_STATUS",
                    "relation": "=",
                    "threshold": "DETECTOR_READY"
                }
            ],
            "plot_data": "nominal",
            "yellow_limits": [238.2, 350.0],
            "plot_category": "FPE_temperature"
        },
        {
            "name": "IGDP_MIR_IC_DET_TEMP",
            "description": "Detector Temperature (IC)",
            "dependency": [
                {
                    "name": "SE_ZIMIRFPEA",
                    "relation": ">",
                    "threshold": 0.5
                },
                {
                    "name": "IGDP_IT_MIR_IC_STATUS",
                    "relation": "=",
                    "threshold": "DETECTOR_READY"
                },
                {
                    "name": "IGDP_IT_MIR_LW_STATUS",
                    "relation": "=",
                    "threshold": "DETECTOR_READY"
                },
                {
                    "name": "IGDP_IT_MIR_SW_STATUS",
                    "relation": "=",
                    "threshold": "DETECTOR_READY"
                }
            ],
            "plot_data": "nominal",
            "plot_category": "Detector_temperature"
        },
        {
            "name": "IGDP_MIR_SW_DET_TEMP",
            "description": "Detector Temperature (SW)",
            "dependency": [
                {
                    "name": "SE_ZIMIRFPEA",
                    "relation": ">",
                    "threshold": 0.5
                },
                {
                    "name": "IGDP_IT_MIR_IC_STATUS",
                    "relation": "=",
                    "threshold": "DETECTOR_READY"
                },
                {
                    "name": "IGDP_IT_MIR_LW_STATUS",
                    "relation": "=",
                    "threshold": "DETECTOR_READY"
                },
                {
                    "name": "IGDP_IT_MIR_SW_STATUS",
                    "relation": "=",
                    "threshold": "DETECTOR_READY"
                }
            ],
            "plot_data": "nominal",
            "plot_category": "Detector_temperature"
        },
        {
            "name": "IGDP_MIR_LW_DET_TEMP",
            "description": "Detector Temperature (LW)",
            "dependency": [
                {
                    "name": "SE_ZIMIRFPEA",
                    "relation": ">",
                    "threshold": 0.5
                },
                {
                    "name": "IGDP_IT_MIR_IC_STATUS",
                    "relation": "=",
                    "threshold": "DETECTOR_READY"
                },
                {
                    "name": "IGDP_IT_MIR_LW_STATUS",
                    "relation": "=",
                    "threshold": "DETECTOR_READY"
                },
                {
                    "name": "IGDP_IT_MIR_SW_STATUS",
                    "relation": "=",
                    "threshold": "DETECTOR_READY"
                }
            ],
            "plot_data": "nominal",
            "plot_category": "Detector_temperature"
        }
    ],
    "block_means":[
        {
            "name": "IMIR_HK_ICE_SEC_VOLT1",
            "database_id": "IMIR_HK_ICE_SEC_VOLT1_OPS",
            "description": "ICE Secondary Voltage (HV) 1",
            "dependency": [
                {
                    "name": "IMIR_HK_ICE_SEC_VOLT1",
                    "relation": ">",
                    "threshold": 25
                }
            ],
            "plot_data": "nominal",
            "nominal_value": 39.24,
            "yellow_limits": [39.14, 39.34],
            "plot_category": "ICE_voltage"
        },
        {
            "name": "IMIR_HK_ICE_SEC_VOLT2",
            "database_id": "IMIR_HK_ICE_SEC_VOLT2_OPS",
            "description": "ICE Secondary Voltage (HV) 2",
            "dependency": [
                {
                    "name": "IMIR_HK_ICE_SEC_VOLT1",
                    "relation": ">",
                    "threshold": 25
                }
            ],
            "plot_data": "nominal",
            "nominal_value": 79.256,
            "yellow_limits": [79.006, 79.506],
            "plot_category": "ICE_voltage"
        },
        {
            "name": "IMIR_HK_ICE_SEC_VOLT3",
            "database_id": "IMIR_HK_ICE_SEC_VOLT3_OPS",
            "description": "ICE Secondary Voltage (HV) 3",
            "dependency": [
                {
                    "name": "IMIR_HK_ICE_SEC_VOLT1",
                    "relation": ">",
                    "threshold": 25
                }
            ],
            "plot_data": "nominal",
            "nominal_value": 39.868,
            "yellow_limits": [39.818, 39.918],
            "plot_category": "ICE_voltage"
        },
        {
            "name": "IMIR_HK_ICE_SEC_VOLT4",
            "database_id": "IMIR_HK_ICE_SEC_VOLT4_OPS",
            "description": "ICE Secondary Voltage (HV) 4",
            "dependency": [
                {
                    "name": "IMIR_HK_ICE_SEC_VOLT1",
                    "relation": ">",
                    "threshold": 25
                }
            ],
            "plot_data": "nominal",
            "nominal_value": 4.881,
            "yellow_limits": [4.861, 4.911],
            "plot_category": "ICE_voltage"
        },
        {
            "name": "SE_ZIMIRICEA",
            "database_id": "SE_ZIMIRICEA_OPS",
            "description": "ICE drive current",
            "dependency": [
                {
                    "name": "IMIR_HK_ICE_SEC_VOLT1",
                    "relation": ">",
                    "threshold": 25
                }
            ],
<<<<<<< HEAD
            "plot_data": "*SE_ZBUSVLT,max",
            "nominal_value": 11.13,
=======
            "plot_data": "*SE_ZBUSVLT",
            "nominal_value": 11.4,
>>>>>>> f6e4b3b8
            "yellow_limits": [10.23, 12.02],
            "plot_category": "Power"
        },
        {
            "name": "IMIR_HK_FW_POS_VOLT",
            "database_id": "IMIR_HK_FW_POS_VOLT",
            "description": "FW position sensor supply voltage",
            "dependency": [
                {
                    "name": "IMIR_HK_FW_POS_VOLT",
                    "relation": ">",
                    "threshold": 0.25
                }
            ],
            "plot_data": "nominal",
            "nominal_value": 296.79,
            "yellow_limits": [294.79, 298.79],
            "plot_category": "Pos_Sen_Volts"
        },
        {
            "name": "IMIR_HK_GW14_POS_VOLT",
            "database_id": "IMIR_HK_GW14_POS_VOLT",
            "description": "GW14 position sensor supply voltage",
            "dependency": [
                {
                    "name": "IMIR_HK_GW14_POS_VOLT",
                    "relation": ">",
                    "threshold": 0.25
                }
            ],
            "plot_data": "nominal",
            "nominal_value": 291.62,
            "yellow_limits": [289.62, 293.62],
            "plot_category": "Pos_Sen_Volts"
        },
        {
            "name": "IMIR_HK_GW23_POS_VOLT",
            "database_id": "IMIR_HK_GW23_POS_VOLT",
            "description": "GW23 position sensor supply voltage",
            "dependency": [
                {
                    "name": "IMIR_HK_GW23_POS_VOLT",
                    "relation": ">",
                    "threshold": 0.25
                }
            ],
            "plot_data": "nominal",
            "nominal_value": 293.503,
            "yellow_limits": [291.503, 295.503],
            "plot_category": "Pos_Sen_Volts"
        },
        {
            "name": "IMIR_HK_CCC_POS_VOLT",
            "database_id": "IMIR_HK_CCC_POS_VOLT",
            "description": "CCC position sensor supply voltage",
            "dependency": [
                {
                    "name": "IMIR_HK_CCC_POS_VOLT",
                    "relation": ">",
                    "threshold": 0.25
                }
            ],
            "plot_data": "nominal",
            "nominal_value": 296.057,
            "yellow_limits": [294.057, 298.057],
            "plot_category": "Pos_Sen_Volts"
        }
    ],
    "every_change": [
        {
            "name": "IMIR_HK_FW_POS_RATIO",
            "description": "FW normalized position sensor voltage ratio",
            "dependency": [
                {
                    "name": "IMIR_HK_FW_CUR_POS",
                    "relation": "none",
                    "threshold": 0
                }
            ],
            "plot_data": "nominal",
            "yellow_limits": [-1.6, 1.6],
            "plot_category": "Position_sensors"
        },
        {
            "name": "IMIR_HK_GW14_POS_RATIO",
            "description": "GW14 normalized position sensor voltage ratio",
            "dependency": [
                {
                    "name": "IMIR_HK_GW14_CUR_POS",
                    "relation": "none",
                    "threshold": 0
                }
            ],
            "plot_data": "nominal",
            "yellow_limits": [-1.6, 1.6],
            "plot_category": "Position_sensors"
        },
        {
            "name": "IMIR_HK_GW23_POS_RATIO",
            "description": "GW23 normalized position sensor voltage ratio",
            "dependency": [
                {
                    "name": "IMIR_HK_GW23_CUR_POS",
                    "relation": "none",
                    "threshold": 0
                }
            ],
            "plot_data": "nominal",
            "yellow_limits": [-1.6, 1.6],
            "plot_category": "Position_sensors"
        },
        {
            "name": "IMIR_HK_CCC_POS_RATIO",
            "description": "CCC normalized position sensor voltage ratio",
            "dependency": [
                {
                    "name": "IMIR_HK_CCC_CUR_POS",
                    "relation": "none",
                    "threshold": 0
                }
            ],
            "plot_data": "nominal",
            "yellow_limits": [-6.0, 6.0],
            "plot_category": "Position_sensors"
        }
    ]
}<|MERGE_RESOLUTION|>--- conflicted
+++ resolved
@@ -1841,13 +1841,8 @@
                     "threshold": 25
                 }
             ],
-<<<<<<< HEAD
             "plot_data": "*SE_ZBUSVLT,max",
-            "nominal_value": 11.13,
-=======
-            "plot_data": "*SE_ZBUSVLT",
             "nominal_value": 11.4,
->>>>>>> f6e4b3b8
             "yellow_limits": [10.23, 12.02],
             "plot_category": "Power"
         },
