#! /usr/bin/env python

"""This module contains code for the dark current monitor, which
performs some basic analysis to check whether the dark current behavior
for the most recent set of input files is consistent with that from
past files.

If enough new files for a given instrument/aperture combination
(currently the files must be identified as dark current files in the
``exp_type`` header keyword) are present in the filesystem at the time
the ``dark_monitor`` is called, the files are first run through the the
appropriate pipeline steps to produce slope images.

A mean slope image as well as a standard deviation slope image is
created by sigma-clipping on a pixel by pixel basis. The mean and
standard deviation images are saved to a fits file, the name of which
is entered into the ``<Instrument>DarkCurrent`` database table.

The mean slope image is then normalized by an existing baseline slope
image. New hot pixels are identified as those with normalized signal
rates above a ``hot_threshold`` value. Similarly, pixels with
normalized signal rates below a ``dead_threshold`` are flagged as new
dead pixels.

The standard deviation slope image is normalized by a baseline
(historical) standard deviation image. Pixels with normalized values
above a noise threshold are flagged as newly noisy pixels.

New hot, dead, and noisy pixels are saved to the ``DarkPixelStats``
database table.

Next, the dark current in the mean slope image is examined. A histogram
of the slope values is created for the pixels in each amplifier, as
well as for all pixels on the detector. In all cases, a Gaussian is fit
to the histogram. Currently for NIRCam and NIRISS, a double Gaussian is
also fit to the histogram from the entire detector.

The histogram itself as well as the best-fit Gaussian and double
Gaussian parameters are saved to the DarkDarkCurrent database table.


Author
------

    - Bryan Hilbert

Use
---

    This module can be used from the command line as such:

    ::

        python dark_monitor.py
"""

from copy import copy, deepcopy
import datetime
import logging
import os

from astropy.io import ascii, fits
from astropy.modeling import models
from astropy.time import Time
import numpy as np
from pysiaf import Siaf
from sqlalchemy import func
from sqlalchemy.sql.expression import and_

from jwql.database.database_interface import session
from jwql.database.database_interface import NIRCamDarkQueryHistory, NIRCamDarkPixelStats, NIRCamDarkDarkCurrent
from jwql.database.database_interface import NIRISSDarkQueryHistory, NIRISSDarkPixelStats, NIRISSDarkDarkCurrent
from jwql.database.database_interface import MIRIDarkQueryHistory, MIRIDarkPixelStats, MIRIDarkDarkCurrent
from jwql.database.database_interface import NIRSpecDarkQueryHistory, NIRSpecDarkPixelStats, NIRSpecDarkDarkCurrent
from jwql.database.database_interface import FGSDarkQueryHistory, FGSDarkPixelStats, FGSDarkDarkCurrent
from jwql.instrument_monitors import pipeline_tools
from jwql.instrument_monitors.monitor import Monitor
from jwql.jwql_monitors import monitor_mast
from jwql.utils import calculations, instrument_properties
<<<<<<< HEAD
from jwql.utils.constants import JWST_INSTRUMENT_NAMES_MIXEDCASE, JWST_DATAPRODUCTS
=======
from jwql.utils.constants import JWST_INSTRUMENT_NAMES, JWST_INSTRUMENT_NAMES_MIXEDCASE, JWST_DATAPRODUCTS
from jwql.utils.logging_functions import log_info, log_fail
from jwql.utils.monitor_utils import initialize_instrument_monitor, update_monitor_table
>>>>>>> 5f92ef6d
from jwql.utils.permissions import set_permissions
from jwql.utils.utils import copy_files, ensure_dir_exists, get_config, filesystem_path

THRESHOLDS_FILE = os.path.join(os.path.split(__file__)[0], 'dark_monitor_file_thresholds.txt')


def mast_query_darks(instrument, aperture, start_date, end_date):
    """Use ``astroquery`` to search MAST for dark current data

    Parameters
    ----------
    instrument : str
        Instrument name (e.g. ``nircam``)

    aperture : str
        Detector aperture to search for (e.g. ``NRCA1_FULL``)

    start_date : float
        Starting date for the search in MJD

    end_date : float
        Ending date for the search in MJD

    Returns
    -------
    query_results : list
        List of dictionaries containing the query results
    """

    # Make sure instrument is correct case
    if instrument.lower() == 'nircam':
        instrument = 'NIRCam'
        dark_template = ['NRC_DARK']
    elif instrument.lower() == 'niriss':
        instrument = 'NIRISS'
        dark_template = ['NIS_DARK']
    elif instrument.lower() == 'nirspec':
        instrument = 'NIRSpec'
        dark_template = ['NRS_DARK']
    elif instrument.lower() == 'fgs':
        instrument = 'FGS'
        dark_template = ['FGS_DARK']
    elif instrument.lower() == 'miri':
        instrument = 'MIRI'
        dark_template = ['MIR_DARKALL', 'MIR_DARKIMG', 'MIR_DARKMRS']

    # monitor_mast.instrument_inventory does not allow list inputs to
    # the added_filters input (or at least if you do provide a list, then
    # it becomes a nested list when it sends the query to MAST. The
    # nested list is subsequently ignored by MAST.)
    # So query once for each dark template, and combine outputs into a
    # single list.
    query_results = []
    for template_name in dark_template:

        # Create dictionary of parameters to add
        parameters = {"date_obs_mjd": {"min": start_date, "max": end_date},
                      "apername": aperture, "exp_type": template_name}

        query = monitor_mast.instrument_inventory(instrument, dataproduct=JWST_DATAPRODUCTS,
                                                  add_filters=parameters, return_data=True, caom=False)
        if len(query['data']) > 0:
            query_results.extend(query['data'])

    return query_results


class DarkMonitor(Monitor):
    """Class for executing the dark current monitor.

    This class will search for new (since the previous instance of the
    class) dark current files in the file system. It will loop over
    instrument/aperture combinations and find the number of new dark
    current files available. If there are enough, it will copy the files
    over to a working directory and run the monitor. This will create a
    mean dark current rate image, create a histogram of the dark current
    values, and fit several functions to the histogram. It will also
    compare the dark current image to a historical image in order to
    search for new hot or dead pixels. Results are all saved to
    database tables.

    Parameters
    ----------
    testing : bool
        For pytest. If ``True``, an instance of ``Dark`` is created, but
        no other code is executed.

    Attributes
    ----------
    output_location : str
        Path into which outputs will be placed

    data_dir : str
        Path into which new dark files will be copied to be worked on

    query_start : float
        MJD start date to use for querying MAST

    query_end : float
        MJD end date to use for querying MAST

    instrument : str
        Name of instrument used to collect the dark current data

    aperture : str
        Name of the aperture used for the dark current (e.g.
        ``NRCA1_FULL``)

    query_table : sqlalchemy table
        Table containing the history of dark current queries to MAST
        for each instrument/aperture combination

    pixel_table : sqlalchemy table
        Table containing lists of hot/dead/noisy pixels found for each
        instrument/detector

    stats_table : sqlalchemy table
        Table containing dark current analysis results. Mean/stdev
        values, histogram information, Gaussian fitting results, etc.

    Raises
    ------
    ValueError
        If encountering an unrecognized bad pixel type

    ValueError
        If the most recent query search returns more than one entry
    """

<<<<<<< HEAD
    def add_bad_pix(self, coordinates, pixel_type, files, mean_filename, baseline_filename):
=======
    def __init__(self):
        """Initialize an instance of the ``Dark`` class."""

    def add_bad_pix(self, coordinates, pixel_type, files, mean_filename, baseline_filename,
                    observation_start_time, observation_mid_time, observation_end_time):
>>>>>>> 5f92ef6d
        """Add a set of bad pixels to the bad pixel database table

        Parameters
        ----------
        coordinates : tuple
            Tuple of two lists, containing x,y coordinates of bad
            pixels (Output of ``np.where`` call)

        pixel_type : str
            Type of bad pixel. Options are ``dead``, ``hot``, and
            ``noisy``

        files : list
            List of fits files which were used to identify the bad
            pixels

        mean_filename : str
            Name of fits file containing the mean dark rate image used
            to find these bad pixels

        baseline_filename : str
            Name of fits file containing the baseline dark rate image
            used to find these bad pixels

        observation_start_time : datetime.datetime
            Observation time of the earliest file in ``files``

        observation_mid_time : datetime.datetime
            Average of the observation times in ``files``

        observation_end_time : datetime.datetime
            Observation time of the latest file in ``files``
        """

        logging.info('Adding {} {} pixels to database.'.format(len(coordinates[0]), pixel_type))

        source_files = [os.path.basename(item) for item in files]
        entry = {'detector': self.detector,
                 'x_coord': coordinates[0],
                 'y_coord': coordinates[1],
                 'type': pixel_type,
                 'source_files': source_files,
                 'obs_start_time': observation_start_time,
                 'obs_mid_time': observation_mid_time,
                 'obs_end_time': observation_end_time,
                 'mean_dark_image_file': os.path.basename(mean_filename),
                 'baseline_file': os.path.basename(baseline_filename),
                 'entry_date': datetime.datetime.now()}
        self.pixel_table.__table__.insert().execute(entry)

    def get_metadata(self, filename):
        """Collect basic metadata from a fits file

        Parameters
        ----------
        filename : str
            Name of fits file to examine
        """

        header = fits.getheader(filename)

        try:
            self.detector = header['DETECTOR']
            self.x0 = header['SUBSTRT1']
            self.y0 = header['SUBSTRT2']
            self.xsize = header['SUBSIZE1']
            self.ysize = header['SUBSIZE2']
            self.sample_time = header['TSAMPLE']
            self.frame_time = header['TFRAME']
            self.read_pattern = header['READPATT']

        except KeyError as e:
            logging.error(e)

    def exclude_existing_badpix(self, badpix, pixel_type):
        """Given a set of coordinates of bad pixels, determine which of
        these pixels have been previously identified and remove them
        from the list

        Parameters
        ----------
        badpix : tuple
            Tuple of lists containing x and y pixel coordinates. (Output
            of ``numpy.where`` call)

        pixel_type : str
            Type of bad pixel being examined. Options are ``hot``,
            ``dead``, and ``noisy``

        Returns
        -------
        new_pixels_x : list
            List of x coordinates of new bad pixels

        new_pixels_y : list
            List of y coordinates of new bad pixels
        """

        if pixel_type not in ['hot', 'dead', 'noisy']:
            raise ValueError('Unrecognized bad pixel type: {}'.format(pixel_type))

        db_entries = session.query(self.pixel_table) \
            .filter(self.pixel_table.type == pixel_type) \
            .filter(self.pixel_table.detector == self.detector) \
            .all()

        already_found = []
        if len(db_entries) != 0:
            for _row in db_entries:
                x_coords = _row.x_coord
                y_coords = _row.y_coord
                for x, y in zip(x_coords, y_coords):
                    already_found.append((x, y))

        # Check to see if each pixel already appears in the database for
        # the given bad pixel type
        new_pixels_x = []
        new_pixels_y = []
        for x, y in zip(badpix[0], badpix[1]):
            pixel = (x, y)
            if pixel not in already_found:
                new_pixels_x.append(x)
                new_pixels_y.append(y)

        return (new_pixels_x, new_pixels_y)

    def find_hot_dead_pixels(self, mean_image, comparison_image, hot_threshold=2., dead_threshold=0.1):
        """Create the ratio of the slope image to a baseline slope
        image. Pixels in the ratio image with values above
        ``hot_threshold`` will be marked as hot, and those with ratio
        values less than ``dead_threshold`` will be marked as dead.

        Parameters
        ----------
        mean_image : numpy.ndarray
            2D array containing the slope image from the new data

        comparison_image : numpy.ndarray
            2D array containing the baseline slope image to compare
            against the new slope image.

        hot_threshold : float
            ``(mean_image / comparison_image)`` ratio value above which
            a pixel is considered hot.

        dead_threshold : float
            ``(mean_image / comparison_image)`` ratio value below which
            a pixel is considered dead.

        Returns
        -------
        hotpix : tuple
            Tuple (of lists) containing x,y coordinates of newly hot
            pixels

        deadpix : tuple
            Tuple (of lists) containing x,y coordinates of newly dead
            pixels
        """

        # Avoid divide by zeros
        zeros = comparison_image == 0.
        comparison_image[zeros] = 1.
        mean_image[zeros] += 1.

        ratio = mean_image / comparison_image
        hotpix = np.where(ratio > hot_threshold)
        deadpix = np.where(ratio < dead_threshold)

        return hotpix, deadpix

    def get_baseline_filename(self):
        """Query the database and return the filename of the baseline
        (comparison) mean dark slope image to use when searching for
        new hot/dead/noisy pixels. For this we assume that the most
        recent baseline file for the given detector is the one to use.

        Returns
        -------
        filename : str
            Name of fits file containing the baseline image
        """

        subq = session.query(self.pixel_table.detector,
                             func.max(self.pixel_table.entry_date).label('maxdate')
                             ).group_by(self.pixel_table.detector).subquery('t2')

        query = session.query(self.pixel_table).join(
            subq,
            and_(
                self.pixel_table.detector == self.detector,
                self.pixel_table.entry_date == subq.c.maxdate
            )
        )

        count = query.count()
        if not count:
            filename = None
        else:
            filename = query.all()[0].baseline_file
            # Specify the full path
            filename = os.path.join(self.output_dir, 'mean_slope_images', filename)
            logging.info('Baseline filename: {}'.format(filename))

        return filename

    def identify_tables(self):
        """Determine which database tables to use for a run of the dark
        monitor
        """

        mixed_case_name = JWST_INSTRUMENT_NAMES_MIXEDCASE[self.instrument]
        self.query_table = eval('{}DarkQueryHistory'.format(mixed_case_name))
        self.pixel_table = eval('{}DarkPixelStats'.format(mixed_case_name))
        self.stats_table = eval('{}DarkDarkCurrent'.format(mixed_case_name))

    def most_recent_search(self):
        """Query the query history database and return the information
        on the most recent query for the given ``aperture_name`` where
        the dark monitor was executed.

        Returns
        -------
        query_result : float
            Date (in MJD) of the ending range of the previous MAST query
            where the dark monitor was run.
        """

        sub_query = session.query(self.query_table.aperture,
                                  func.max(self.query_table.end_time_mjd).label('maxdate')
                                  ).group_by(self.query_table.aperture).subquery('t2')

        # Note that "self.query_table.run_monitor == True" below is
        # intentional. Switching = to "is" results in an error in the query.
        query = session.query(self.query_table).join(
            sub_query,
            and_(
                self.query_table.aperture == self.aperture,
                self.query_table.end_time_mjd == sub_query.c.maxdate,
                self.query_table.run_monitor == True
            )
        ).all()

        query_count = len(query)
        if query_count == 0:
            query_result = 57357.0  # a.k.a. Dec 1, 2015 == CV3
            logging.info(('\tNo query history for {}. Beginning search date will be set to {}.'
                         .format(self.aperture, query_result)))
        elif query_count > 1:
            raise ValueError('More than one "most recent" query?')
        else:
            query_result = query[0].end_time_mjd

        return query_result

    def noise_check(self, new_noise_image, baseline_noise_image, threshold=1.5):
        """Create the ratio of the stdev (noise) image to a baseline
        noise image. Pixels in the ratio image with values above
        ``threshold`` will be marked as newly noisy.

        Parameters
        ----------
        new_noise_image : numpy.ndarray
            2D array containing the noise image from the new data

        baseline_noise_image : numpy.ndarray
            2D array containing the baseline noise image to compare
            against the new noise image.

        threshold : float
            ``(new_noise_image / baseline_noise_image)`` ratio value
            above which a pixel is considered newly noisey.

        Returns
        -------
        noisy : tuple
            Tuple (of lists) of x,y coordinates of newly noisy pixels
        """

        # Avoid divide by zeros
        zeros = baseline_noise_image == 0.
        baseline_noise_image[zeros] = 1.
        new_noise_image[zeros] += 1.

        ratio = new_noise_image / baseline_noise_image
        noisy = np.where(ratio > threshold)

        return noisy

    def process(self, file_list):
        """The main method for processing darks.  See module docstrings
        for further details.

        Parameters
        ----------
        file_list : list
            List of filenames (including full paths) to the dark current
            files
        """

        # Basic metadata that will be needed later
        self.get_metadata(file_list[0])

        # Determine which pipeline steps need to be executed
        required_steps = pipeline_tools.get_pipeline_steps(self.instrument)
        logging.info('\tRequired calwebb1_detector pipeline steps to have the data in the '
                     'correct format:')
        for item in required_steps:
            logging.info('\t\t{}: {}'.format(item, required_steps[item]))

        # Modify the list of pipeline steps to skip those not needed for the
        # preparation of dark current data
        required_steps['dark_current'] = False
        required_steps['persistence'] = False

        # NIRSpec IR^2 readout pattern NRSIRS2 is the only one with
        # nframes not a power of 2
        if self.read_pattern not in pipeline_tools.GROUPSCALE_READOUT_PATTERNS:
            required_steps['group_scale'] = False

        # Run pipeline steps on files, generating slope files
        slope_files = []
        for filename in file_list:

            completed_steps = pipeline_tools.completed_pipeline_steps(filename)
            steps_to_run = pipeline_tools.steps_to_run(required_steps, completed_steps)

            logging.info('\tWorking on file: {}'.format(filename))
            logging.info('\tPipeline steps that remain to be run:')
            for item in steps_to_run:
                logging.info('\t\t{}: {}'.format(item, steps_to_run[item]))

            # Run any remaining required pipeline steps
            if any(steps_to_run.values()) is False:
                slope_files.append(filename)
            else:
                processed_file = filename.replace('.fits', '_{}.fits'.format('rate'))

                # If the slope file already exists, skip the pipeline call
                if not os.path.isfile(processed_file):
                    logging.info('\tRunning pipeline on {}'.format(filename))
                    processed_file = pipeline_tools.run_calwebb_detector1_steps(os.path.abspath(filename), steps_to_run)
                    logging.info('\tPipeline complete. Output: {}'.format(processed_file))

                else:
                    logging.info('\tSlope file {} already exists. Skipping call to pipeline.'
                                 .format(processed_file))
                    pass

                slope_files.append(processed_file)

                # Delete the original dark ramp file to save disk space
                os.remove(filename)

        obs_times = []
        logging.info('\tSlope images to use in the dark monitor for {}, {}:'.format(self.instrument, self.aperture))
        for item in slope_files:
            logging.info('\t\t{}'.format(item))
            # Get the observation time for each file
            obstime = instrument_properties.get_obstime(item)
            obs_times.append(obstime)

        # Find the earliest and latest observation time, and calculate
        # the mid-time.
        min_time = np.min(obs_times)
        max_time = np.max(obs_times)
        mid_time = instrument_properties.mean_time(obs_times)

        # Read in all slope images and place into a list
        slope_image_stack, slope_exptimes = pipeline_tools.image_stack(slope_files)

        # Calculate a mean slope image from the inputs
        slope_image, stdev_image = calculations.mean_image(slope_image_stack, sigma_threshold=3)
        mean_slope_file = self.save_mean_slope_image(slope_image, stdev_image, slope_files)
        logging.info('\tSigma-clipped mean of the slope images saved to: {}'.format(mean_slope_file))

        # ----- Search for new hot/dead/noisy pixels -----
        # Read in baseline mean slope image and stdev image
        # The baseline image is used to look for hot/dead/noisy pixels,
        # but not for comparing mean dark rates. Therefore, updates to
        # the baseline can be minimal.

        # Limit checks for hot/dead/noisy pixels to full frame data since
        # subarray data have much shorter exposure times and therefore lower
        # signal-to-noise
        aperture_type = Siaf(self.instrument)[self.aperture].AperType
        if aperture_type == 'FULLSCA':
            baseline_file = self.get_baseline_filename()
            if baseline_file is None:
                logging.warning(('\tNo baseline dark current countrate image for {} {}. Setting the '
                                 'current mean slope image to be the new baseline.'.format(self.instrument, self.aperture)))
                baseline_file = mean_slope_file
                baseline_mean = deepcopy(slope_image)
                baseline_stdev = deepcopy(stdev_image)
            else:
                logging.info('\tBaseline file is {}'.format(baseline_file))
                baseline_mean, baseline_stdev = self.read_baseline_slope_image(baseline_file)

            # Check the hot/dead pixel population for changes
            new_hot_pix, new_dead_pix = self.find_hot_dead_pixels(slope_image, baseline_mean)

            # Shift the coordinates to be in full frame coordinate system
            new_hot_pix = self.shift_to_full_frame(new_hot_pix)
            new_dead_pix = self.shift_to_full_frame(new_dead_pix)

            # Exclude hot and dead pixels found previously
            new_hot_pix = self.exclude_existing_badpix(new_hot_pix, 'hot')
            new_dead_pix = self.exclude_existing_badpix(new_dead_pix, 'dead')

            # Add new hot and dead pixels to the database
            logging.info('\tFound {} new hot pixels'.format(len(new_hot_pix[0])))
            logging.info('\tFound {} new dead pixels'.format(len(new_dead_pix[0])))
            self.add_bad_pix(new_hot_pix, 'hot', file_list, mean_slope_file, baseline_file, min_time, mid_time, max_time)
            self.add_bad_pix(new_dead_pix, 'dead', file_list, mean_slope_file, baseline_file, min_time, mid_time, max_time)

            # Check for any pixels that are significantly more noisy than
            # in the baseline stdev image
            new_noisy_pixels = self.noise_check(stdev_image, baseline_stdev)

            # Shift coordinates to be in full_frame coordinate system
            new_noisy_pixels = self.shift_to_full_frame(new_noisy_pixels)

            # Exclude previously found noisy pixels
            new_noisy_pixels = self.exclude_existing_badpix(new_noisy_pixels, 'noisy')

            # Add new noisy pixels to the database
            logging.info('\tFound {} new noisy pixels'.format(len(new_noisy_pixels[0])))
            self.add_bad_pix(new_noisy_pixels, 'noisy', file_list, mean_slope_file, baseline_file, min_time, mid_time, max_time)

        # ----- Calculate image statistics -----

        # Find amplifier boundaries so per-amp statistics can be calculated
        number_of_amps, amp_bounds = instrument_properties.amplifier_info(slope_files[0])
        logging.info('\tAmplifier boundaries: {}'.format(amp_bounds))

        # Calculate mean and stdev values, and fit a Gaussian to the
        # histogram of the pixels in each amp
        (amp_mean, amp_stdev, gauss_param, gauss_chisquared, double_gauss_params, double_gauss_chisquared,
            histogram, bins) = self.stats_by_amp(slope_image, amp_bounds)

        # Construct new entry for dark database table
        source_files = [os.path.basename(item) for item in file_list]
        for key in amp_mean.keys():
            dark_db_entry = {'aperture': self.aperture, 'amplifier': key, 'mean': amp_mean[key],
                             'stdev': amp_stdev[key],
                             'source_files': source_files,
                             'obs_start_time': min_time,
                             'obs_mid_time': mid_time,
                             'obs_end_time': max_time,
                             'gauss_amplitude': list(gauss_param[key][0]),
                             'gauss_peak': list(gauss_param[key][1]),
                             'gauss_width': list(gauss_param[key][2]),
                             'gauss_chisq': gauss_chisquared[key],
                             'double_gauss_amplitude1': double_gauss_params[key][0],
                             'double_gauss_peak1': double_gauss_params[key][1],
                             'double_gauss_width1': double_gauss_params[key][2],
                             'double_gauss_amplitude2': double_gauss_params[key][3],
                             'double_gauss_peak2': double_gauss_params[key][4],
                             'double_gauss_width2': double_gauss_params[key][5],
                             'double_gauss_chisq': double_gauss_chisquared[key],
                             'mean_dark_image_file': os.path.basename(mean_slope_file),
                             'hist_dark_values': bins,
                             'hist_amplitudes': histogram,
                             'entry_date': datetime.datetime.now()
                             }
            self.stats_table.__table__.insert().execute(dark_db_entry)

    def read_baseline_slope_image(self, filename):
        """Read in a baseline mean slope image and associated standard
        deviation image from the given fits file

        Parameters
        ----------
        filename : str
            Name of fits file to be read in

        Returns
        -------
        mean_image : numpy.ndarray
            2D mean slope image

        stdev_image : numpy.ndarray
            2D stdev image
        """

        try:
            with fits.open(filename) as hdu:
                mean_image = hdu['MEAN'].data
                stdev_image = hdu['STDEV'].data
            return mean_image, stdev_image
        except (FileNotFoundError, KeyError) as e:
            logging.warning('Trying to read {}: {}'.format(filename, e))

    def run(self):
        """The main method.  See module docstrings for further
        details.
        """

        apertures_to_skip = ['NRCALL_FULL', 'NRCAS_FULL', 'NRCBS_FULL']

        # Read in config file that defines the thresholds for the number
        # of dark files that must be present in order for the monitor to run
        limits = ascii.read(THRESHOLDS_FILE)

        # Use the current time as the end time for MAST query
        self.query_end = Time.now().mjd

        # Loop over all instruments
        for instrument in JWST_INSTRUMENT_NAMES:
            self.instrument = instrument

            # Identify which database tables to use
            self.identify_tables()

            # Get a list of all possible apertures from pysiaf
            possible_apertures = list(Siaf(instrument).apernames)
            possible_apertures = [ap for ap in possible_apertures if ap not in apertures_to_skip]

            for aperture in possible_apertures:
                logging.info('')
                logging.info('Working on aperture {} in {}'.format(aperture, instrument))

                # Find the appropriate threshold for the number of new files needed
                match = aperture == limits['Aperture']
                file_count_threshold = limits['Threshold'][match]

                # Locate the record of the most recent MAST search
                self.aperture = aperture
                self.query_start = self.most_recent_search()
                logging.info('\tQuery times: {} {}'.format(self.query_start, self.query_end))

                # Query MAST using the aperture and the time of the
                # most recent previous search as the starting time
                new_entries = mast_query_darks(instrument, aperture, self.query_start, self.query_end)

                logging.info('\tAperture: {}, new entries: {}'.format(self.aperture, len(new_entries)))

                # Check to see if there are enough new files to meet the
                # monitor's signal-to-noise requirements
                if len(new_entries) >= file_count_threshold:
                    logging.info('\tSufficient new dark files found for {}, {} to run the dark monitor.'
                                 .format(self.instrument, self.aperture))

                    # Get full paths to the files
                    new_filenames = []
                    for file_entry in new_entries:
                        try:
                            new_filenames.append(filesystem_path(file_entry['filename']))
                        except FileNotFoundError:
                            logging.warning('\t\tUnable to locate {} in filesystem. Not including in processing.'
                                            .format(file_entry['filename']))

                    # Set up directories for the copied data
                    ensure_dir_exists(os.path.join(self.output_location, 'data'))
                    self.data_dir = os.path.join(self.output_location,
                                                 'data/{}_{}'.format(self.instrument.lower(),
                                                                     self.aperture.lower()))
                    ensure_dir_exists(self.data_dir)

                    # Copy files from filesystem
                    dark_files, not_copied = copy_files(new_filenames, self.data_dir)

                    logging.info('\tNew_filenames: {}'.format(new_filenames))
                    logging.info('\tData dir: {}'.format(self.data_dir))
                    logging.info('\tCopied to working dir: {}'.format(dark_files))
                    logging.info('\tNot copied: {}'.format(not_copied))

                    # Run the dark monitor
                    self.process(dark_files)
                    monitor_run = True

                else:
                    logging.info(('\tDark monitor skipped. {} new dark files for {}, {}. {} new files are '
                                  'required to run dark current monitor.').format(
                        len(new_entries), instrument, aperture, file_count_threshold[0]))
                    monitor_run = False

                # Update the query history
                new_entry = {'instrument': instrument,
                             'aperture': aperture,
                             'start_time_mjd': self.query_start,
                             'end_time_mjd': self.query_end,
                             'files_found': len(new_entries),
                             'run_monitor': monitor_run,
                             'entry_date': datetime.datetime.now()}
                self.query_table.__table__.insert().execute(new_entry)
                logging.info('\tUpdated the query history table')

        logging.info('Dark Monitor completed successfully.')

    def save_mean_slope_image(self, slope_img, stdev_img, files):
        """Save the mean slope image and associated stdev image to a
        file

        Parameters
        ----------
        slope_img : numpy.ndarray
            2D array containing the mean slope image

        stdev_img : numpy.ndarray
            2D array containing the stdev image associated with the mean
            slope image.

        files : list
            List of input files used to construct the mean slope image

        Returns
        -------
        output_filename : str
            Name of fits file to save mean and stdev images within
        """

        output_filename = '{}_{}_{}_to_{}_mean_slope_image.fits'.format(self.instrument.lower(),
                                                                        self.aperture.lower(),
                                                                        self.query_start, self.query_end)

        mean_slope_dir = os.path.join(get_config()['outputs'], 'dark_monitor', 'mean_slope_images')
        ensure_dir_exists(mean_slope_dir)
        output_filename = os.path.join(mean_slope_dir, output_filename)
        logging.info("Name of mean slope image: {}".format(output_filename))

        primary_hdu = fits.PrimaryHDU()
        primary_hdu.header['INSTRUME'] = (self.instrument, 'JWST instrument')
        primary_hdu.header['APERTURE'] = (self.aperture, 'Aperture name')
        primary_hdu.header['QRY_STRT'] = (self.query_start, 'MAST Query start time (MJD)')
        primary_hdu.header['QRY_END'] = (self.query_end, 'MAST Query end time (MJD)')

        files_string = 'FILES USED: '
        for filename in files:
            files_string += '{}, '.format(filename)

        primary_hdu.header.add_history(files_string)
        mean_img_hdu = fits.ImageHDU(slope_img, name='MEAN')
        stdev_img_hdu = fits.ImageHDU(stdev_img, name='STDEV')
        hdu_list = fits.HDUList([primary_hdu, mean_img_hdu, stdev_img_hdu])
        hdu_list.writeto(output_filename, overwrite=True)
        set_permissions(output_filename)

        return output_filename

    def shift_to_full_frame(self, coords):
        """Shift the input list of pixels from the subarray coordinate
        system to the full frame coordinate system

        Parameters
        ----------
        coords : tup
            (x, y) pixel coordinates in subarray coordinate system

        Returns
        -------
        coords : tup
            (x, y) pixel coordinates in full frame coordinate system
        """

        x = coords[0]
        x += self.x0
        y = coords[1]
        y += self.y0

        return (x, y)

    def stats_by_amp(self, image, amps):
        """Calculate statistics in the input image for each amplifier as
        well as the full image

        Parameters
        ----------
        image : numpy.ndarray
            2D array on which to calculate statistics

        amps : dict
            Dictionary containing amp boundary coordinates (output from
            ``amplifier_info`` function)
            ``amps[key] = [(xmin, xmax, xstep), (ymin, ymax, ystep)]``

        Returns
        -------
        amp_means : dict
            Sigma-clipped mean value for each amp. Keys are amp numbers
            as strings (e.g. ``'1'``)

        amp_stdevs : dict
            Sigma-clipped standard deviation for each amp. Keys are amp
            numbers as strings (e.g. ``'1'``)

        gaussian_params : dict
            Best-fit Gaussian parameters to the dark current histogram.
            Keys are amp numbers as strings. Values are three-element
            lists ``[amplitude, peak, width]``. Each element in the list
            is a tuple of the best-fit value and the associated
            uncertainty.

        gaussian_chi_squared : dict
            Reduced chi-squared for the best-fit parameters. Keys are
            amp numbers as strings

        double_gaussian_params : dict
            Best-fit double Gaussian parameters to the dark current
            histogram. Keys are amp numbers as strings. Values are six-
            element lists. (3-elements * 2 Gaussians).
            ``[amplitude1, peak1, stdev1, amplitude2, peak2, stdev2]``
            Each element of the list is a tuple containing the best-fit
            value and associated uncertainty.

        double_gaussian_chi_squared : dict
            Reduced chi-squared for the best-fit parameters. Keys are
            amp numbers as strings

        hist : numpy.ndarray
            1D array of histogram values

        bin_centers : numpy.ndarray
            1D array of bin centers that match the ``hist`` values.
        """

        amp_means = {}
        amp_stdevs = {}
        gaussian_params = {}
        gaussian_chi_squared = {}
        double_gaussian_params = {}
        double_gaussian_chi_squared = {}

        # Add full image coords to the list of amp_boundaries, so that full
        # frame stats are also calculated.
        if 'FULL' in self.aperture:
            maxx = 0
            maxy = 0
            for amp in amps:
                mxx = amps[amp][0][1]
                mxy = amps[amp][1][1]
                if mxx > maxx:
                    maxx = copy(mxx)
                if mxy > maxy:
                    maxy = copy(mxy)
            amps['5'] = [(0, maxx, 1), (0, maxy, 1)]
            logging.info(('\tFull frame exposure detected. Adding the full frame to the list '
                          'of amplifiers upon which to calculate statistics.'))

        for key in amps:
            x_start, x_end, x_step = amps[key][0]
            y_start, y_end, y_step = amps[key][1]
            indexes = np.mgrid[y_start: y_end: y_step, x_start: x_end: x_step]

            # Basic statistics, sigma clipped areal mean and stdev
            amp_mean, amp_stdev = calculations.mean_stdev(image[indexes[0], indexes[1]])
            amp_means[key] = amp_mean
            amp_stdevs[key] = amp_stdev

            # Create a histogram
            lower_bound = (amp_mean - 7 * amp_stdev)
            upper_bound = (amp_mean + 7 * amp_stdev)

            hist, bin_edges = np.histogram(image[indexes[0], indexes[1]], bins='auto',
                                           range=(lower_bound, upper_bound))
            bin_centers = (bin_edges[1:] + bin_edges[0: -1]) / 2.
            initial_params = [np.max(hist), amp_mean, amp_stdev]

            # Fit a Gaussian to the histogram. Save best-fit params and
            # uncertainties, as well as reduced chi squared
            amplitude, peak, width = calculations.gaussian1d_fit(bin_centers, hist, initial_params)
            gaussian_params[key] = [amplitude, peak, width]

            gauss_fit_model = models.Gaussian1D(amplitude=amplitude[0], mean=peak[0], stddev=width[0])
            gauss_fit = gauss_fit_model(bin_centers)

            positive = hist > 0
            degrees_of_freedom = len(hist) - 3.
            total_pix = np.sum(hist[positive])
            p_i = gauss_fit[positive] / total_pix
            gaussian_chi_squared[key] = (np.sum((hist[positive] - (total_pix * p_i) ** 2) / (total_pix * p_i))
                                         / degrees_of_freedom)

            # Double Gaussian fit only for full frame data (and only for
            # NIRISS, NIRCam at the moment.)
            if key == '5':
                if self.instrument.upper() in ['NIRISS', 'NIRCAM']:
                    initial_params = (np.max(hist), amp_mean, amp_stdev * 0.8,
                                      np.max(hist) / 7., amp_mean / 2., amp_stdev * 0.9)
                    double_gauss_params, double_gauss_sigma = calculations.double_gaussian_fit(bin_centers, hist, initial_params)
                    double_gaussian_params[key] = [[param, sig] for param, sig in zip(double_gauss_params, double_gauss_sigma)]
                    double_gauss_fit = calculations.double_gaussian(bin_centers, *double_gauss_params)
                    degrees_of_freedom = len(bin_centers) - 6.
                    dp_i = double_gauss_fit[positive] / total_pix
                    double_gaussian_chi_squared[key] = np.sum((hist[positive] - (total_pix * dp_i) ** 2) / (total_pix * dp_i)) / degrees_of_freedom

                else:
                    double_gaussian_params[key] = [[0., 0.] for i in range(6)]
                    double_gaussian_chi_squared[key] = 0.
            else:
                double_gaussian_params[key] = [[0., 0.] for i in range(6)]
                double_gaussian_chi_squared[key] = 0.

        logging.info('\tMean dark rate by amplifier: {}'.format(amp_means))
        logging.info('\tStandard deviation of dark rate by amplifier: {}'.format(amp_means))
        logging.info('\tBest-fit Gaussian parameters [amplitude, peak, width]'.format(gaussian_params))
        logging.info('\tReduced chi-squared associated with Gaussian fit: {}'.format(gaussian_chi_squared))
        logging.info('\tBest-fit double Gaussian parameters [amplitude1, peak1, width1, amplitude2, peak2, '
                     'width2]'.format(double_gaussian_params))
        logging.info('\tReduced chi-squared associated with double Gaussian fit: {}'
                     .format(double_gaussian_chi_squared))

        return (amp_means, amp_stdevs, gaussian_params, gaussian_chi_squared, double_gaussian_params,
                double_gaussian_chi_squared, hist.astype(np.float), bin_centers)


if __name__ == '__main__':

    monitor = DarkMonitor('dark_monitor')

    #monitor.run()<|MERGE_RESOLUTION|>--- conflicted
+++ resolved
@@ -77,13 +77,9 @@
 from jwql.instrument_monitors.monitor import Monitor
 from jwql.jwql_monitors import monitor_mast
 from jwql.utils import calculations, instrument_properties
-<<<<<<< HEAD
-from jwql.utils.constants import JWST_INSTRUMENT_NAMES_MIXEDCASE, JWST_DATAPRODUCTS
-=======
 from jwql.utils.constants import JWST_INSTRUMENT_NAMES, JWST_INSTRUMENT_NAMES_MIXEDCASE, JWST_DATAPRODUCTS
 from jwql.utils.logging_functions import log_info, log_fail
 from jwql.utils.monitor_utils import initialize_instrument_monitor, update_monitor_table
->>>>>>> 5f92ef6d
 from jwql.utils.permissions import set_permissions
 from jwql.utils.utils import copy_files, ensure_dir_exists, get_config, filesystem_path
 
@@ -213,15 +209,11 @@
         If the most recent query search returns more than one entry
     """
 
-<<<<<<< HEAD
-    def add_bad_pix(self, coordinates, pixel_type, files, mean_filename, baseline_filename):
-=======
     def __init__(self):
         """Initialize an instance of the ``Dark`` class."""
 
     def add_bad_pix(self, coordinates, pixel_type, files, mean_filename, baseline_filename,
                     observation_start_time, observation_mid_time, observation_end_time):
->>>>>>> 5f92ef6d
         """Add a set of bad pixels to the bad pixel database table
 
         Parameters
