***************
common_monitors
***************

bad_pixel_monitor.py
--------------------
.. automodule:: jwql.instrument_monitors.common_monitors.bad_pixel_monitor
    :members:
    :undoc-members:

bias_monitor.py
---------------
.. automodule:: jwql.instrument_monitors.common_monitors.bias_monitor
    :members:
    :undoc-members:

dark_monitor.py
---------------
.. automodule:: jwql.instrument_monitors.common_monitors.dark_monitor
    :members:
    :undoc-members:

<<<<<<< HEAD
bias_monitor.py
---------------
.. automodule:: jwql.instrument_monitors.common_monitors.bias_monitor
    :members:
    :undoc-members:

=======
>>>>>>> 59e8ca49
readnoise_monitor.py
--------------------
.. automodule:: jwql.instrument_monitors.common_monitors.readnoise_monitor
    :members:
<<<<<<< HEAD
    :undoc-members:

bad_pixel_monitor.py
--------------------
.. automodule:: jwql.instrument_monitors.common_monitors.bad_pixel_monitor
    :members:
=======
>>>>>>> 59e8ca49
    :undoc-members:<|MERGE_RESOLUTION|>--- conflicted
+++ resolved
@@ -20,26 +20,8 @@
     :members:
     :undoc-members:
 
-<<<<<<< HEAD
-bias_monitor.py
----------------
-.. automodule:: jwql.instrument_monitors.common_monitors.bias_monitor
-    :members:
-    :undoc-members:
-
-=======
->>>>>>> 59e8ca49
 readnoise_monitor.py
 --------------------
 .. automodule:: jwql.instrument_monitors.common_monitors.readnoise_monitor
     :members:
-<<<<<<< HEAD
-    :undoc-members:
-
-bad_pixel_monitor.py
---------------------
-.. automodule:: jwql.instrument_monitors.common_monitors.bad_pixel_monitor
-    :members:
-=======
->>>>>>> 59e8ca49
     :undoc-members: