channels:
- defaults
- http://ssb.stsci.edu/astroconda
dependencies:
- astropy==4.0.2
- astroquery=0.4
- authlib=0.15.3
- bokeh=2.2.3
- codecov==2.1.11
- cryptography==3.3.1
- django=3.1.7
- flake8=3.8.4
- inflection=0.5.1
- ipython=7.20.0
- jinja2=2.11.3
- jsonschema=3.2.0
- matplotlib=3.2.2
- nodejs=10.13.0
- numpy=1.18.5
- numpydoc=1.1.0
- pandas=1.2.2
- pip=20.3.3
- postgresql=12.2
- psycopg2=2.8.6
- pysiaf=0.9.0
- python=3.7.9
- pytest=6.2.2
- pytest-cov=2.11.1
- scipy=1.6.1
- setuptools=52.0.0
- sphinx=3.5.1
- sqlalchemy=1.3.21
- twine=3.3.0
- wtforms=2.3.3
- pip:
  - asdf==2.7.1
<<<<<<< HEAD
  - crds==10.1.0
  - julian==0.14
=======
  - crds==10.3.11
>>>>>>> b16a1432
  - jwedb==0.0.6
  - jwst==1.1.0
  - pysqlite3==0.4.3
  - stsci_rtd_theme==0.0.2
  - git+https://github.com/spacetelescope/jwst_reffiles<|MERGE_RESOLUTION|>--- conflicted
+++ resolved
@@ -34,12 +34,8 @@
 - wtforms=2.3.3
 - pip:
   - asdf==2.7.1
-<<<<<<< HEAD
-  - crds==10.1.0
+  - crds==10.3.11
   - julian==0.14
-=======
-  - crds==10.3.11
->>>>>>> b16a1432
   - jwedb==0.0.6
   - jwst==1.1.0
   - pysqlite3==0.4.3
