--- conflicted
+++ resolved
@@ -3,26 +3,6 @@
 </p>
 
 # The JWST Quicklook Application (`JWQL`)
-<<<<<<< HEAD
-
-[![PyPI - License](https://img.shields.io/pypi/l/Django.svg)](https://github.com/spacetelescope/jwql/blob/master/LICENSE)
-[![Python](https://img.shields.io/badge/Python-3.6-blue.svg)](https://www.python.org/)
-[![Build Status](https://ssbjenkins.stsci.edu/job/STScI/job/jwql/job/master/badge/icon)](https://ssbjenkins.stsci.edu/job/STScI/job/jwql/job/master/)
-[![Documentation Status](https://readthedocs.org/projects/jwql/badge/?version=latest)](https://jwql.readthedocs.io/en/latest/?badge=latest)
-[![STScI](https://img.shields.io/badge/powered%20by-STScI-blue.svg?colorA=707170&colorB=3e8ddd&style=flat)](http://www.stsci.edu)
-
-
-The JWST Quicklook Application (`JWQL`) is a database-driven web application and automation framework for use by the JWST instrument teams to monitor and trend the health, stability, and performance of the JWST instruments.  The system is comprised of the following:
-1. A network file system that stores all uncalibrated and calibrated data products on disk in a centrally-located area, accessible to instrument team members (MAST data cache)
-2. A relational database that stores observational metadata allowing for data discovery via relational queries (MAST database API).
-3. A software library that provides tools to support an automation framework in which to build automated instrument monitoring routines.
-4. A web application that allows users to visually inspect new and archival JWST data as well as instrument-specific monitoring and performance results.
-
-Official API documentation can be found on [ReadTheDocs](https://jwql.readthedocs.io)
-
-The `jwql` application is currently under heavy development.  The `1.0` release is expected in 2019.  Currently, a development version of the web application can be found at [https://dljwql.stsci.edu](https://dljwql.stsci.edu).
-=======
->>>>>>> f141c3b5
 
 [![Current Release](https://img.shields.io/github/release/spacetelescope/jwql.svg)](https://github.com/spacetelescope/jwql/releases/latest/)
 [![PyPI - License](https://img.shields.io/pypi/l/Django.svg)](https://github.com/spacetelescope/jwql/blob/master/LICENSE)
@@ -31,8 +11,6 @@
 [![Documentation Status](https://readthedocs.org/projects/jwql/badge/?version=latest)](https://jwql.readthedocs.io/en/latest/?badge=latest)
 [![STScI](https://img.shields.io/badge/powered%20by-STScI-blue.svg?colorA=707170&colorB=3e8ddd&style=flat)](http://www.stsci.edu)
 
-<<<<<<< HEAD
-=======
 
 The JWST Quicklook Application (`JWQL`) is a database-driven web application and automation framework for use by the JWST instrument teams to monitor and trend the health, stability, and performance of the JWST instruments.  The system is comprised of the following:
 1. A network file system that stores all uncalibrated and calibrated data products on disk in a centrally-located area, accessible to instrument team members (MAST data cache)
@@ -54,7 +32,6 @@
 
 ### Prerequisites
 
->>>>>>> f141c3b5
 It is highly suggested that contributors have a working installation of `anaconda` or `miniconda` for Python 3.6.  Downloads and installation instructions are  available here:
 
 - [Miniconda](https://conda.io/miniconda.html)
@@ -75,16 +52,6 @@
 ```
 git clone git@github.com:spacetelescope/jwql.git
 cd jwql
-<<<<<<< HEAD
-python setup.py develop
-```
-instead, and then proceed as stated.
-
-## Environment Installation
-
-Following the download of the `jwql` package, contributors can then install the `jwql` `conda` environment via the `environment.yml` file, which contains all of the dependencies for the project.  First, one should ensure that their version of `conda` is up to date:
-
-=======
 ```
 instead, and then proceed as stated.
 
@@ -92,7 +59,6 @@
 
 Following the download of the `jwql` repository, contributors can then install the `jwql` `conda` environment via the `environment.yml` file, which contains all of the dependencies for the project.  First, one should ensure that their version of `conda` is up to date:
 
->>>>>>> f141c3b5
 ```
 conda update conda
 ```
@@ -125,19 +91,10 @@
 
 ## Software Contributions
 
-<<<<<<< HEAD
-## Software Contributions
-
 There are two current pages to review before you begin contributing to the `jwql` development. The first is our [style guide](https://github.com/spacetelescope/jwql/blob/master/style_guide/style_guide.md) and the second is our [suggested git workflow page](https://github.com/spacetelescope/jwql/wiki/git-&-GitHub-workflow-for-contributing), which contains an in-depth explanation of the workflow.
 
 Contributors are also encouraged to check out the [Checklist for Contributors Guide](https://github.com/spacetelescope/jwql/wiki/Checklist-for-Contributors-and-Reviewers-of-Pull-Requests) to ensure the pull request contains all of the necessary changes.
 
-=======
-There are two current pages to review before you begin contributing to the `jwql` development. The first is our [style guide](https://github.com/spacetelescope/jwql/blob/master/style_guide/style_guide.md) and the second is our [suggested git workflow page](https://github.com/spacetelescope/jwql/wiki/git-&-GitHub-workflow-for-contributing), which contains an in-depth explanation of the workflow.
-
-Contributors are also encouraged to check out the [Checklist for Contributors Guide](https://github.com/spacetelescope/jwql/wiki/Checklist-for-Contributors-and-Reviewers-of-Pull-Requests) to ensure the pull request contains all of the necessary changes.
-
->>>>>>> f141c3b5
 The following is a bare-bones example of a best work flow for contributing to the project:
 
 1. Create a fork off of the `spacetelescope` `jwql` repository.
@@ -208,10 +165,7 @@
 - Joe Hunkeler (DMD) [@jhunkeler](https://github.com/jhunkeler)
 - Catherine Kaleida (DMD) [@ckaleida](https://github.com/ckaleida)
 - Jenn Kotler (DMD) [@jenneh](https://github.com/jenneh)
-<<<<<<< HEAD
-=======
 - Daniel Kühbacher (Goddard) [@DanielKuebi](https://github.com/DanielKuebi)
->>>>>>> f141c3b5
 - Mark Kyprianou (DMD) [@mkyp](https://github.com/mkyp)
 - Karen Levay (DMD)
 - Crystal Mannfolk (SCOPE) [@cmannfolk](https://github.com/cmannfolk)
@@ -221,10 +175,7 @@
 - Prem Mishra (ITSD)
 - Don Mueller (ITSD)
 - Maria Antonia Nieto-Santisteban (SEITO)
-<<<<<<< HEAD
-=======
 - Brian O'Sullivan (INS)
->>>>>>> f141c3b5
 - Joe Pollizzi (JWSTMO)
 - Lee Quick (DMD)
 - Anupinder Rai (ITSD)
